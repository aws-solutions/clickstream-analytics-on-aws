--- conflicted
+++ resolved
@@ -184,19 +184,12 @@
       item.conditionList.forEach((condition) => {
         if (validConditionItemType(condition)) {
           const conditionObj: ICondition = {
-<<<<<<< HEAD
             category: defaultStr(
               condition.conditionOption?.category,
               ConditionCategory.OTHER
             ),
-            property: defaultStr(condition.conditionOption?.value),
+            property: defaultStr(condition.conditionOption?.name),
             operator: defaultStr(condition.conditionOperator?.value),
-=======
-            category:
-              condition.conditionOption?.category ?? ConditionCategory.OTHER,
-            property: condition.conditionOption?.name ?? '',
-            operator: condition.conditionOperator?.value ?? '',
->>>>>>> 6a50942b
             value: condition.conditionValue,
             dataType: defaultStr(
               condition.conditionOption?.valueType,
@@ -235,19 +228,12 @@
       item.startConditionList.forEach((condition) => {
         if (validConditionItemType(condition)) {
           const conditionObj: ICondition = {
-<<<<<<< HEAD
             category: defaultStr(
               condition.conditionOption?.category,
               ConditionCategory.OTHER
             ),
-            property: defaultStr(condition.conditionOption?.value),
+            property: defaultStr(condition.conditionOption?.name),
             operator: defaultStr(condition.conditionOperator?.value),
-=======
-            category:
-              condition.conditionOption?.category ?? ConditionCategory.OTHER,
-            property: condition.conditionOption?.name ?? '',
-            operator: condition.conditionOperator?.value ?? '',
->>>>>>> 6a50942b
             value: condition.conditionValue,
             dataType: defaultStr(
               condition.conditionOption?.valueType,
@@ -260,19 +246,12 @@
       item.revisitConditionList.forEach((condition) => {
         if (validConditionItemType(condition)) {
           const conditionObj: ICondition = {
-<<<<<<< HEAD
             category: defaultStr(
               condition.conditionOption?.category,
               ConditionCategory.OTHER
             ),
-            property: defaultStr(condition.conditionOption?.value, ''),
+            property: defaultStr(condition.conditionOption?.name, ''),
             operator: defaultStr(condition.conditionOperator?.value, ''),
-=======
-            category:
-              condition.conditionOption?.category ?? ConditionCategory.OTHER,
-            property: condition.conditionOption?.name ?? '',
-            operator: condition.conditionOperator?.value ?? '',
->>>>>>> 6a50942b
             value: condition.conditionValue,
             dataType: defaultStr(
               condition.conditionOption?.valueType,
@@ -312,19 +291,12 @@
   segmentationOptionData.data.forEach((condition) => {
     if (validConditionItemType(condition)) {
       const conditionObj: ICondition = {
-<<<<<<< HEAD
         category: defaultStr(
           condition.conditionOption?.category,
           ConditionCategory.OTHER
         ),
-        property: defaultStr(condition.conditionOption?.value, ''),
+        property: defaultStr(condition.conditionOption?.name, ''),
         operator: defaultStr(condition.conditionOperator?.value, ''),
-=======
-        category:
-          condition.conditionOption?.category ?? ConditionCategory.OTHER,
-        property: condition.conditionOption?.name ?? '',
-        operator: condition.conditionOperator?.value ?? '',
->>>>>>> 6a50942b
         value: condition.conditionValue,
         dataType: defaultStr(
           condition.conditionOption?.valueType,
