/**
 *  Copyright Amazon.com, Inc. or its affiliates. All Rights Reserved.
 *
 *  Licensed under the Apache License, Version 2.0 (the "License"). You may not use this file except in compliance
 *  with the License. A copy of the License is located at
 *
 *      http://www.apache.org/licenses/LICENSE-2.0
 *
 *  or in the 'license' file accompanying this file. This file is distributed on an 'AS IS' BASIS, WITHOUT WARRANTIES
 *  OR CONDITIONS OF ANY KIND, express or implied. See the License for the specific language governing permissions
 *  and limitations under the License.
 */

import { Input } from '@cloudscape-design/components';
import {
  getMetadataParametersList,
  updateMetadataDisplay,
} from 'apis/analytics';
<<<<<<< HEAD
import { HelpPanelType } from 'context/reducer';
=======
import { UserContext } from 'context/UserContext';
>>>>>>> 333415db
import LabelTag from 'pages/common/LabelTag';
import React, { useContext } from 'react';
import { useTranslation } from 'react-i18next';
import { useParams } from 'react-router-dom';
import { EVENT_PARAMETER_DISPLAY_PREFIX, IUserRole } from 'ts/const';
import { defaultStr, getUserInfoFromLocalStorage } from 'ts/utils';
import MetadataPlatformFC from '../comps/MetadataPlatform';
import MetadataSourceFC from '../comps/MetadataSource';
import MetadataTable from '../table/MetadataTable';
import { displayNameRegex, descriptionRegex } from '../table/table-config';

interface MetadataParametersTableProps {
  setShowDetails: (show: boolean, data?: IMetadataType) => void;
}

const MetadataParametersTable: React.FC<MetadataParametersTableProps> = (
  props: MetadataParametersTableProps
) => {
  const { projectId, appId } = useParams();
  const { setShowDetails } = props;
  const currentUser = useContext(UserContext) ?? getUserInfoFromLocalStorage();

  const { t } = useTranslation();

  const renderEditNameCell = (
    item: IMetadataEventParameter,
    setValue: any,
    currentValue: string
  ) => {
    return (
      <Input
        autoFocus={true}
        value={currentValue ?? item.displayName}
        onChange={(event) => {
          setValue(event.detail.value);
        }}
        placeholder={defaultStr(t('tag.valuePlaceholder'))}
      />
    );
  };

  const renderEditDescCell = (
    item: IMetadataEventParameter,
    setValue: any,
    currentValue: string
  ) => {
    return (
      <Input
        autoFocus={true}
        value={currentValue ?? item.description}
        onChange={(event) => {
          setValue(event.detail.value);
        }}
        placeholder={defaultStr(t('tag.valuePlaceholder'))}
      />
    );
  };

  const renderDataSource = (e: IMetadataEventParameter) => {
    return <MetadataSourceFC source={e.metadataSource} />;
  };

  const renderPlatform = (e: IMetadataEventParameter) => {
    return <MetadataPlatformFC platform={e.platform} />;
  };

  const renderType = (e: IMetadataEventParameter) => {
    return <LabelTag type={e.parameterType}>{e.parameterType}</LabelTag>;
  };

  const getDisplayNameEditConfig = () => {
    if (currentUser.role !== IUserRole.ANALYST_READER) {
      return {
        validation(item: IMetadataEventParameter, value: string) {
          return !displayNameRegex.test(value)
            ? undefined
            : t('tag.invalidInput');
        },
        editingCell: (
          item: IMetadataEventParameter,
          { setValue, currentValue }: any
        ) => renderEditNameCell(item, setValue, currentValue),
      };
    }
  };

  const getDescriptionEditConfig = () => {
    if (currentUser.role !== IUserRole.ANALYST_READER) {
      return {
        validation(item: any, value: any) {
          return !descriptionRegex.test(value)
            ? undefined
            : t('tag.invalidInput');
        },
        editingCell: (
          item: IMetadataEventParameter,
          { setValue, currentValue }: any
        ) => renderEditDescCell(item, setValue, currentValue),
      };
    }
  };

  const COLUMN_DEFINITIONS = [
    {
      id: 'name',
      header: t('analytics:metadata.eventParameter.tableColumnName'),
      sortingField: 'name',
      cell: (e: IMetadataEventParameter) => {
        return e.name;
      },
    },
    {
      id: 'displayName',
      header: t('analytics:metadata.eventParameter.tableColumnDisplayName'),
      cell: (e: IMetadataEventParameter) => {
        return e.displayName;
      },
      minWidth: 180,
      editConfig: getDisplayNameEditConfig(),
    },
    {
      id: 'description',
      header: t('analytics:metadata.eventParameter.tableColumnDescription'),
      cell: (e: { description: string }) => {
        return e.description;
      },
      minWidth: 180,
      editConfig: getDescriptionEditConfig(),
    },
    {
      id: 'metadataSource',
      header: t('analytics:metadata.eventParameter.tableColumnMetadataSource'),
      cell: (e: IMetadataEventParameter) => renderDataSource(e),
    },
    {
      id: 'parameterType',
      header: t('analytics:metadata.eventParameter.tableColumnParameterType'),
      cell: (e: IMetadataEventParameter) => renderType(e),
    },
    {
      id: 'valueType',
      header: t('analytics:metadata.eventParameter.tableColumnDataType'),
      cell: (e: IMetadataEventParameter) => {
        return e.valueType;
      },
    },
    {
      id: 'platform',
      header: t('analytics:metadata.eventParameter.tableColumnPlatform'),
      cell: (e: IMetadataEventParameter) => renderPlatform(e),
    },
  ];
  const CONTENT_DISPLAY = [
    { id: 'name', visible: true },
    { id: 'displayName', visible: true },
    { id: 'description', visible: true },
    { id: 'metadataSource', visible: true },
    { id: 'parameterType', visible: true },
    { id: 'hasData', visible: true },
    { id: 'valueType', visible: true },
    { id: 'platform', visible: true },
  ];
  const FILTERING_PROPERTIES = [
    {
      propertyLabel: t('analytics:metadata.eventParameter.tableColumnName'),
      key: 'name',
      groupValuesLabel: t('analytics:metadata.eventParameter.tableColumnName'),
      operators: [':', '!:', '=', '!='],
    },
    {
      propertyLabel: t(
        'analytics:metadata.eventParameter.tableColumnDisplayName'
      ),
      key: 'displayName',
      groupValuesLabel: t(
        'analytics:metadata.eventParameter.tableColumnDisplayName'
      ),
      operators: [':', '!:', '=', '!='],
    },
    {
      propertyLabel: t(
        'analytics:metadata.eventParameter.tableColumnMetadataSource'
      ),
      key: 'metadataSource',
      groupValuesLabel: t(
        'analytics:metadata.eventParameter.tableColumnMetadataSource'
      ),
      operators: [':', '!:', '=', '!='],
    },
    {
      propertyLabel: t(
        'analytics:metadata.eventParameter.tableColumnParameterType'
      ),
      key: 'parameterType',
      groupValuesLabel: t(
        'analytics:metadata.eventParameter.tableColumnParameterType'
      ),
      operators: [':', '!:', '=', '!='],
    },
    {
      propertyLabel: t('analytics:metadata.eventParameter.tableColumnHasData'),
      key: 'hasData',
      groupValuesLabel: t(
        'analytics:metadata.eventParameter.tableColumnHasData'
      ),
      operators: [':', '!:', '=', '!='],
    },
    {
      propertyLabel: t('analytics:metadata.eventParameter.tableColumnDataType'),
      key: 'valueType',
      groupValuesLabel: t(
        'analytics:metadata.eventParameter.tableColumnDataType'
      ),
      operators: [':', '!:', '=', '!='],
    },
    {
      propertyLabel: t('analytics:metadata.eventParameter.tableColumnPlatform'),
      key: 'platform',
      groupValuesLabel: t(
        'analytics:metadata.eventParameter.tableColumnPlatform'
      ),
      operators: [':', '!:', '=', '!='],
    },
  ];

  const listMetadataEventParameters = async () => {
    try {
      if (!projectId || !appId) {
        return [];
      }
      const { success, data }: ApiResponse<ResponseTableData<IMetadataEvent>> =
        await getMetadataParametersList({ projectId, appId });
      if (success) {
        return data.items;
      }
      return [];
    } catch (error) {
      return [];
    }
  };

  const updateMetadataEventParameterInfo = async (
    newItem: IMetadataEvent | IMetadataEventParameter | IMetadataUserAttribute
  ) => {
    try {
      const parameter = newItem as IMetadataEventParameter;
      const { success, message }: ApiResponse<null> =
        await updateMetadataDisplay({
          id: `${EVENT_PARAMETER_DISPLAY_PREFIX}${parameter.projectId}#${parameter.appId}#${parameter.category}#${parameter.name}#${parameter.valueType}`,
          projectId: parameter.projectId,
          appId: parameter.appId,
          displayName: parameter.displayName,
          description: parameter.description,
        });
      if (!success) {
        throw new Error(message);
      }
    } catch (error) {
      throw new Error('Edit error');
    }
  };

  return (
    <MetadataTable
      resourceName="EventParameter"
      infoType={HelpPanelType.METADATA_EVENT_PARAM_INFO}
      tableColumnDefinitions={COLUMN_DEFINITIONS}
      tableContentDisplay={CONTENT_DISPLAY}
      tableFilteringProperties={FILTERING_PROPERTIES}
      tableI18nStrings={{
        loadingText: t('analytics:labels.tableLoading') || 'Loading',
        emptyText: t('analytics:labels.tableEmpty'),
        headerTitle: t('analytics:metadata.eventParameter.title'),
        headerDescription: t('analytics:metadata.eventParameter.description'),
        headerRefreshButtonText: t('common:button.refreshMetadata'),
        filteringAriaLabel: t(
          'analytics:metadata.eventParameter.filteringAriaLabel'
        ),
        filteringPlaceholder: t(
          'analytics:metadata.eventParameter.filteringPlaceholder'
        ),
        groupPropertiesText: t('button.groupPropertiesText'),
        operatorsText: t('button.operatorsText'),
        clearFiltersText: t('button.clearFiltersText'),
        applyActionText: t('button.applyActionText'),
        useText: t('common:table.useText'),
        matchText: t('common:table.matchText'),
        matchesText: t('common:table.matchesText'),
      }}
      setShowDetails={setShowDetails}
      fetchDataFunc={listMetadataEventParameters}
      fetchUpdateFunc={updateMetadataEventParameterInfo}
    ></MetadataTable>
  );
};

export default MetadataParametersTable;<|MERGE_RESOLUTION|>--- conflicted
+++ resolved
@@ -16,11 +16,8 @@
   getMetadataParametersList,
   updateMetadataDisplay,
 } from 'apis/analytics';
-<<<<<<< HEAD
+import { UserContext } from 'context/UserContext';
 import { HelpPanelType } from 'context/reducer';
-=======
-import { UserContext } from 'context/UserContext';
->>>>>>> 333415db
 import LabelTag from 'pages/common/LabelTag';
 import React, { useContext } from 'react';
 import { useTranslation } from 'react-i18next';
