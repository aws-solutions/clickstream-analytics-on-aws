--- conflicted
+++ resolved
@@ -15,12 +15,8 @@
 
 import lombok.Getter;
 import lombok.extern.slf4j.Slf4j;
-<<<<<<< HEAD
 import org.apache.flink.streaming.api.functions.ProcessFunction;
-=======
-import org.apache.flink.api.common.functions.RichFlatMapFunction;
 import org.apache.flink.configuration.Configuration;
->>>>>>> a1361b61
 import org.apache.flink.util.Collector;
 import org.apache.flink.util.OutputTag;
 import software.aws.solution.clickstream.common.EventParser;
@@ -38,11 +34,9 @@
 import static software.aws.solution.clickstream.flink.StreamingJob.CACHED_FILE_GEO_LITE_2_CITY_MMDB;
 
 @Slf4j
-<<<<<<< HEAD
+
 public class TransformEventFlatMapFunctionV2 extends ProcessFunction<String, String> {
-=======
-public class TransformEventFlatMapFunctionV2 extends RichFlatMapFunction<String, String> {
->>>>>>> a1361b61
+
     private final String projectId;
     private final String appId;
     private final EventParser eventParser;
@@ -72,9 +66,6 @@
     }
 
     @Override
-<<<<<<< HEAD
-    public void processElement(final String value, final ProcessFunction<String, String>.Context ctx, final Collector<String> out) {
-=======
     public void open(final Configuration parameters) {
 
         File cachedGeoFile = this.getRuntimeContext().getDistributedCache().getFile(CACHED_FILE_GEO_LITE_2_CITY_MMDB);
@@ -87,8 +78,8 @@
     }
 
     @Override
-    public void flatMap(final String value, final Collector<String> out) {
->>>>>>> a1361b61
+    public void processElement(final String value, final ProcessFunction<String, String>.Context ctx, final Collector<String> out) {
+
         String delimiter = "/";
         String fileName = "file://" + appId + delimiter + Instant.now().toString();
         try {
