--- conflicted
+++ resolved
@@ -24,12 +24,7 @@
   dataProcessingCronOrRateExpression: string;
   scanMetadataCronOrRateExpression: string;
   redshiftClusterIdentifier: string;
-<<<<<<< HEAD
-  loadDataWorkflows: LoadDataWorkflows;
-=======
   loadDataWorkflow: IStateMachine;
-  upsertUsersWorkflow: IStateMachine;
->>>>>>> 987843b5
   scanMetadataWorkflow: IStateMachine;
   clearExpiredEventsWorkflow: IStateMachine;
 }) {
