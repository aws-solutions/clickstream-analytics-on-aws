/**
 *  Copyright Amazon.com, Inc. or its affiliates. All Rights Reserved.
 *
 *  Licensed under the Apache License, Version 2.0 (the "License"). You may not use this file except in compliance
 *  with the License. A copy of the License is located at
 *
 *      http://www.apache.org/licenses/LICENSE-2.0
 *
 *  or in the 'license' file accompanying this file. This file is distributed on an 'AS IS' BASIS, WITHOUT WARRANTIES
 *  OR CONDITIONS OF ANY KIND, express or implied. See the License for the specific language governing permissions
 *  and limitations under the License.
 */


import { IStateMachine } from 'aws-cdk-lib/aws-stepfunctions';
import { Construct } from 'constructs';
import { buildMetricsWidgetForWorkflows } from './metrics-common-workflow';
import { AlarmsWidgetElement, MetricWidgetElement, MetricsWidgets } from '../../metrics/metrics-widgets-custom-resource';
import { WIDGETS_ORDER } from '../../metrics/settings';


<<<<<<< HEAD
export interface LoadDataWorkflows {
  readonly event: IStateMachine;
  readonly event_parameter: IStateMachine;
  readonly user: IStateMachine;
  readonly item: IStateMachine;
}
=======
>>>>>>> 987843b5
export function createMetricsWidgetForRedshiftServerless(scope: Construct, id: string, props: {
  projectId: string;
  dataProcessingCronOrRateExpression: string;
  scanMetadataCronOrRateExpression: string;
  redshiftServerlessNamespace?: string;
  redshiftServerlessWorkgroupName: string;
<<<<<<< HEAD
  loadDataWorkflows: LoadDataWorkflows;
=======
  loadDataWorkflow: IStateMachine;
  upsertUsersWorkflow: IStateMachine;
>>>>>>> 987843b5
  scanMetadataWorkflow: IStateMachine;
  clearExpiredEventsWorkflow: IStateMachine;
}) {

  const namespace = 'AWS/Redshift-Serverless';
  const workgroupDimension = [
    'Workgroup', props.redshiftServerlessWorkgroupName,
  ];

  const { workflowAlarms, workflowMetrics } = buildMetricsWidgetForWorkflows(scope, id + 'serverless', props);

  const widgets: (MetricWidgetElement | AlarmsWidgetElement)[] = [
    ... workflowAlarms,
    ... workflowMetrics,
    {
      type: 'metric',
      properties: {
        stat: 'Average',
        title: 'Redshift-Serverless ComputeSeconds',
        metrics: [
          [namespace, 'ComputeSeconds', ...workgroupDimension, { id: 'm1', visible: true }],
        ],
      },
    },

    {
      type: 'metric',
      properties: {
        stat: 'Average',
        title: 'Redshift-Serverless ComputeCapacity',
        metrics: [
          [namespace, 'ComputeCapacity', ...workgroupDimension, { id: 'm1', visible: true }],
        ],
      },
    },
  ];

  if (props.redshiftServerlessNamespace) {
    widgets.push(
      {
        type: 'metric',
        properties: {
          stat: 'Average',
          title: 'Redshift-Serverless DataStorage',
          metrics: [
            [namespace, 'DataStorage', 'Namespace', props.redshiftServerlessNamespace, { id: 'm1', visible: true }],
          ],
        },
      });
  }

  return new MetricsWidgets(scope, 'redshiftServerless', {
    order: WIDGETS_ORDER.redshiftServerless,
    projectId: props.projectId,
    name: 'redshiftServerless',
    description: {
      markdown: '## Data Modeling - Redshift Serverless',
    },
    widgets,
  });

}<|MERGE_RESOLUTION|>--- conflicted
+++ resolved
@@ -19,27 +19,13 @@
 import { WIDGETS_ORDER } from '../../metrics/settings';
 
 
-<<<<<<< HEAD
-export interface LoadDataWorkflows {
-  readonly event: IStateMachine;
-  readonly event_parameter: IStateMachine;
-  readonly user: IStateMachine;
-  readonly item: IStateMachine;
-}
-=======
->>>>>>> 987843b5
 export function createMetricsWidgetForRedshiftServerless(scope: Construct, id: string, props: {
   projectId: string;
   dataProcessingCronOrRateExpression: string;
   scanMetadataCronOrRateExpression: string;
   redshiftServerlessNamespace?: string;
   redshiftServerlessWorkgroupName: string;
-<<<<<<< HEAD
-  loadDataWorkflows: LoadDataWorkflows;
-=======
   loadDataWorkflow: IStateMachine;
-  upsertUsersWorkflow: IStateMachine;
->>>>>>> 987843b5
   scanMetadataWorkflow: IStateMachine;
   clearExpiredEventsWorkflow: IStateMachine;
 }) {
