--- conflicted
+++ resolved
@@ -304,31 +304,7 @@
     sqlFile: 'user-v2.sql',
   },
   {
-<<<<<<< HEAD
-    sqlFile: 'user-m-max-view.sql',
-    type: 'mv',
-    scheduleRefresh: 'true',
-  },
-  {
-    sqlFile: 'user-m-view-v2.sql',
-    type: 'mv',
-    scheduleRefresh: 'true',
-  },
-  {
-    sqlFile: 'session-m-max-view.sql',
-    type: 'mv',
-    scheduleRefresh: 'true',
-  },
-  {
-    sqlFile: 'session-m-view.sql',
-    type: 'mv',
-    scheduleRefresh: 'true',
-  },
-  {
     sqlFile: 'migrate/fn-combine-json-list.sql',
-=======
-    sqlFile: 'fn-combine-json-list.sql',
->>>>>>> 997bc20b
   },
   {
     sqlFile: 'migrate/fn-parse-utm-from-url.sql',
