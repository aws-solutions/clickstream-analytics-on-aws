/**
 *  Copyright Amazon.com, Inc. or its affiliates. All Rights Reserved.
 *
 *  Licensed under the Apache License, Version 2.0 (the "License"). You may not use this file except in compliance
 *  with the License. A copy of the License is located at
 *
 *      http://www.apache.org/licenses/LICENSE-2.0
 *
 *  or in the 'license' file accompanying this file. This file is distributed on an 'AS IS' BASIS, WITHOUT WARRANTIES
 *  OR CONDITIONS OF ANY KIND, express or implied. See the License for the specific language governing permissions
 *  and limitations under the License.
 */

import { CfnResource, Duration } from 'aws-cdk-lib';
import { Alarm, ComparisonOperator, Metric, TreatMissingData } from 'aws-cdk-lib/aws-cloudwatch';
import { IStateMachine } from 'aws-cdk-lib/aws-stepfunctions';
import { Construct } from 'constructs';
import { AnalyticsCustomMetricsName, MetricsNamespace, MetricsService } from '../../common/model';
import { GetInterval } from '../../metrics/get-interval-custom-resource';
import { AlarmsWidgetElement, MetricWidgetElement } from '../../metrics/metrics-widgets-custom-resource';
import { getAlarmName, setCfnNagForAlarms } from '../../metrics/util';


export function buildMetricsWidgetForWorkflows(scope: Construct, id: string, props: {
  projectId: string;
  dataProcessingCronOrRateExpression: string;
  loadDataWorkflow: IStateMachine;
<<<<<<< HEAD
=======
  upsertUsersWorkflow: IStateMachine;
  scanMetadataWorkflow: IStateMachine;
>>>>>>> 6eb49a91
  clearExpiredEventsWorkflow: IStateMachine;
}) {

  const processingJobInterval = new GetInterval(scope, 'dataProcess', {
    expression: props.dataProcessingCronOrRateExpression,
  });

  const statesNamespace = 'AWS/States';
  const loadDataWorkflowDimension = [
    'StateMachineArn', props.loadDataWorkflow.stateMachineArn,
  ];


<<<<<<< HEAD
=======
  const upsertUsersWorkflowDimension = [
    'StateMachineArn', props.upsertUsersWorkflow.stateMachineArn,
  ];

  const scanMetadataWorkflowDimension = [
    'StateMachineArn', props.scanMetadataWorkflow.stateMachineArn,
  ];

>>>>>>> 6eb49a91
  const clearExpiredEventsWorkflowDimension = [
    'StateMachineArn', props.clearExpiredEventsWorkflow.stateMachineArn,
  ];

  const customNamespace = MetricsNamespace.REDSHIFT_ANALYTICS;
  const customDimension = [
    'ProjectId', props.projectId,
    'service', MetricsService.WORKFLOW,
  ];

  const loadDataWorkflowAlarm = new Alarm(scope, id + 'LoadDataWorkflowAlarm', {
    comparisonOperator: ComparisonOperator.GREATER_THAN_OR_EQUAL_TO_THRESHOLD,
    threshold: 1,
    evaluationPeriods: 1,
    treatMissingData: TreatMissingData.NOT_BREACHING,
    metric: props.loadDataWorkflow.metricFailed({ period: Duration.hours(1) }), // place-holder value here, Override by addPropertyOverride below
    alarmDescription: `Load event workflow failed, projectId: ${props.projectId}`,
    alarmName: getAlarmName(scope, props.projectId, 'Load Data Workflow'),
  });
  (loadDataWorkflowAlarm.node.defaultChild as CfnResource).addPropertyOverride('Period', processingJobInterval.getIntervalSeconds());

<<<<<<< HEAD
=======
  const upsertUsersWorkflowAlarm = new Alarm(scope, id + 'UpsertUsersWorkflowAlarm', {
    comparisonOperator: ComparisonOperator.GREATER_THAN_OR_EQUAL_TO_THRESHOLD,
    threshold: 1,
    evaluationPeriods: 1,
    treatMissingData: TreatMissingData.NOT_BREACHING,
    metric: props.upsertUsersWorkflow.metricFailed({ period: Duration.hours(24) }), // place-holder value here, Override by addPropertyOverride below
    alarmDescription: `Upsert users workflow failed, projectId: ${props.projectId}`,
    alarmName: getAlarmName(scope, props.projectId, 'Upsert User Workflow'),
  });
  (upsertUsersWorkflowAlarm.node.defaultChild as CfnResource).addPropertyOverride('Period', upsertUsersInterval.getIntervalSeconds());

  const scanMetadataWorkflowAlarm = new Alarm(scope, id + 'ScanMetadataWorkflowAlarm', {
    comparisonOperator: ComparisonOperator.GREATER_THAN_OR_EQUAL_TO_THRESHOLD,
    threshold: 1,
    evaluationPeriods: 1,
    treatMissingData: TreatMissingData.NOT_BREACHING,
    metric: props.scanMetadataWorkflow.metricFailed({ period: Duration.hours(24) }),
    alarmDescription: `Scan metadata workflow failed, projectId: ${props.projectId}`,
    alarmName: getAlarmName(scope, props.projectId, 'Scan Metadata Workflow'),
  });
  (scanMetadataWorkflowAlarm.node.defaultChild as CfnResource).addPropertyOverride('Period', processingJobInterval.getIntervalSeconds());
>>>>>>> 6eb49a91

  const newFilesCountAlarm = new Alarm(scope, id + 'MaxFileAgeAlarm', {
    comparisonOperator: ComparisonOperator.GREATER_THAN_OR_EQUAL_TO_THRESHOLD,
    threshold: 1800, // place-holder value here, Override by addPropertyOverride below
    evaluationPeriods: 1,
    treatMissingData: TreatMissingData.NOT_BREACHING,
    metric: new Metric({
      metricName: AnalyticsCustomMetricsName.FILE_MAX_AGE,
      namespace: MetricsNamespace.REDSHIFT_ANALYTICS,
      period: Duration.minutes(10), // place-holder value here, Override by addPropertyOverride below
      statistic: 'Average',
      dimensionsMap: {
        ProjectId: props.projectId,
        service: MetricsService.WORKFLOW,
      },
    }),
    alarmDescription: `Max file age more than ${processingJobInterval.getIntervalSeconds()} seconds, projectId: ${props.projectId}`,
    alarmName: getAlarmName(scope, props.projectId, 'Max file age'),
  });
  (newFilesCountAlarm.node.defaultChild as CfnResource).addPropertyOverride('Period', processingJobInterval.getIntervalSeconds());
  (newFilesCountAlarm.node.defaultChild as CfnResource).addPropertyOverride('Threshold', processingJobInterval.getIntervalSeconds());

<<<<<<< HEAD

  setCfnNagForAlarms([loadDataWorkflowAlarm, newFilesCountAlarm]);
=======
  setCfnNagForAlarms([loadDataWorkflowAlarm, newFilesCountAlarm, upsertUsersWorkflowAlarm, scanMetadataWorkflowAlarm]);
>>>>>>> 6eb49a91

  const workflowAlarms: (MetricWidgetElement | AlarmsWidgetElement)[] = [
    {
      type: 'alarm',
      properties: {
        alarms: [
          loadDataWorkflowAlarm.alarmArn,
          newFilesCountAlarm.alarmArn,
        ],
        title: 'Data Modeling Alarms',
      },
    },
  ];


  const workflowExecMetrics: MetricWidgetElement[] = [
    [loadDataWorkflowDimension, 'Load data to redshift tables'],
    [clearExpiredEventsWorkflowDimension, 'Clear expired events'],
<<<<<<< HEAD
=======
    [upsertUsersWorkflowDimension, 'Upsert user'],
    [scanMetadataWorkflowDimension, 'Scan metadata'],
>>>>>>> 6eb49a91
  ].flatMap(dimName => {
    return [
      {
        type: 'metric',
        properties: {
          stat: 'Sum',
          title: `'${dimName[1]}' workflow`,
          metrics: [
            [statesNamespace, 'ExecutionsSucceeded', ...dimName[0]],
            ['.', 'ExecutionsFailed', '.', '.'],
            ['.', 'ExecutionsStarted', '.', '.'],
          ],
        },
      },

      {
        type: 'metric',
        properties: {
          stat: 'Average',
          title: `'${dimName[1]}' workflow execution time`,
          metrics: [
            [statesNamespace, 'ExecutionTime', ...dimName[0]],
          ],
        },
      },
    ];
  });

  const workflowMetrics: (MetricWidgetElement | AlarmsWidgetElement)[] = [
    ...workflowExecMetrics,
    {
      type: 'metric',
      properties: {
        stat: 'Sum',
        title: 'Files count',
        metrics: [
          [customNamespace, AnalyticsCustomMetricsName.FILE_NEW, ...customDimension],
          ['.', AnalyticsCustomMetricsName.FILE_PROCESSING, '.', '.', '.', '.'],
          ['.', AnalyticsCustomMetricsName.FILE_LOADED, '.', '.', '.', '.'],
          ['.', AnalyticsCustomMetricsName.FILE_ENQUEUE, '.', '.', '.', '.'],
        ],
      },
    },

    {
      type: 'metric',
      properties: {
        stat: 'Average',
        title: 'File max age',
        metrics: [
          [customNamespace, AnalyticsCustomMetricsName.FILE_MAX_AGE, ...customDimension],
        ],
      },
    },
  ];
  return { workflowAlarms, workflowMetrics };
}<|MERGE_RESOLUTION|>--- conflicted
+++ resolved
@@ -25,11 +25,7 @@
   projectId: string;
   dataProcessingCronOrRateExpression: string;
   loadDataWorkflow: IStateMachine;
-<<<<<<< HEAD
-=======
-  upsertUsersWorkflow: IStateMachine;
   scanMetadataWorkflow: IStateMachine;
->>>>>>> 6eb49a91
   clearExpiredEventsWorkflow: IStateMachine;
 }) {
 
@@ -43,17 +39,10 @@
   ];
 
 
-<<<<<<< HEAD
-=======
-  const upsertUsersWorkflowDimension = [
-    'StateMachineArn', props.upsertUsersWorkflow.stateMachineArn,
-  ];
-
   const scanMetadataWorkflowDimension = [
     'StateMachineArn', props.scanMetadataWorkflow.stateMachineArn,
   ];
 
->>>>>>> 6eb49a91
   const clearExpiredEventsWorkflowDimension = [
     'StateMachineArn', props.clearExpiredEventsWorkflow.stateMachineArn,
   ];
@@ -75,19 +64,6 @@
   });
   (loadDataWorkflowAlarm.node.defaultChild as CfnResource).addPropertyOverride('Period', processingJobInterval.getIntervalSeconds());
 
-<<<<<<< HEAD
-=======
-  const upsertUsersWorkflowAlarm = new Alarm(scope, id + 'UpsertUsersWorkflowAlarm', {
-    comparisonOperator: ComparisonOperator.GREATER_THAN_OR_EQUAL_TO_THRESHOLD,
-    threshold: 1,
-    evaluationPeriods: 1,
-    treatMissingData: TreatMissingData.NOT_BREACHING,
-    metric: props.upsertUsersWorkflow.metricFailed({ period: Duration.hours(24) }), // place-holder value here, Override by addPropertyOverride below
-    alarmDescription: `Upsert users workflow failed, projectId: ${props.projectId}`,
-    alarmName: getAlarmName(scope, props.projectId, 'Upsert User Workflow'),
-  });
-  (upsertUsersWorkflowAlarm.node.defaultChild as CfnResource).addPropertyOverride('Period', upsertUsersInterval.getIntervalSeconds());
-
   const scanMetadataWorkflowAlarm = new Alarm(scope, id + 'ScanMetadataWorkflowAlarm', {
     comparisonOperator: ComparisonOperator.GREATER_THAN_OR_EQUAL_TO_THRESHOLD,
     threshold: 1,
@@ -98,7 +74,6 @@
     alarmName: getAlarmName(scope, props.projectId, 'Scan Metadata Workflow'),
   });
   (scanMetadataWorkflowAlarm.node.defaultChild as CfnResource).addPropertyOverride('Period', processingJobInterval.getIntervalSeconds());
->>>>>>> 6eb49a91
 
   const newFilesCountAlarm = new Alarm(scope, id + 'MaxFileAgeAlarm', {
     comparisonOperator: ComparisonOperator.GREATER_THAN_OR_EQUAL_TO_THRESHOLD,
@@ -121,12 +96,7 @@
   (newFilesCountAlarm.node.defaultChild as CfnResource).addPropertyOverride('Period', processingJobInterval.getIntervalSeconds());
   (newFilesCountAlarm.node.defaultChild as CfnResource).addPropertyOverride('Threshold', processingJobInterval.getIntervalSeconds());
 
-<<<<<<< HEAD
-
-  setCfnNagForAlarms([loadDataWorkflowAlarm, newFilesCountAlarm]);
-=======
-  setCfnNagForAlarms([loadDataWorkflowAlarm, newFilesCountAlarm, upsertUsersWorkflowAlarm, scanMetadataWorkflowAlarm]);
->>>>>>> 6eb49a91
+  setCfnNagForAlarms([loadDataWorkflowAlarm, newFilesCountAlarm, scanMetadataWorkflowAlarm]);
 
   const workflowAlarms: (MetricWidgetElement | AlarmsWidgetElement)[] = [
     {
@@ -145,11 +115,7 @@
   const workflowExecMetrics: MetricWidgetElement[] = [
     [loadDataWorkflowDimension, 'Load data to redshift tables'],
     [clearExpiredEventsWorkflowDimension, 'Clear expired events'],
-<<<<<<< HEAD
-=======
-    [upsertUsersWorkflowDimension, 'Upsert user'],
     [scanMetadataWorkflowDimension, 'Scan metadata'],
->>>>>>> 6eb49a91
   ].flatMap(dimName => {
     return [
       {
