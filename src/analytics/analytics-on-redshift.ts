--- conflicted
+++ resolved
@@ -231,23 +231,6 @@
     const ddbStatusTable = createDDBStatusTable(this, 'FileStatus');
 
 
-<<<<<<< HEAD
-=======
-    const upsertUsersWorkflow = new UpsertUsersWorkflow(this, 'UpsertUsersWorkflow', {
-      appId: props.appIds,
-      networkConfig: {
-        vpc: props.vpc,
-        vpcSubnets: props.subnetSelection,
-      },
-      securityGroupForLambda,
-      serverlessRedshift: existingRedshiftServerlessProps,
-      provisionedRedshift: props.provisionedRedshiftProps,
-      databaseName: projectDatabaseName,
-      dataAPIRole: this.redshiftDataAPIExecRole,
-      upsertUsersWorkflowData: props.upsertUsersWorkflowData,
-    });
-
->>>>>>> 7be08633
     const scanMetadataWorkflow = new ScanMetadataWorkflow(this, 'ScanMetadataWorkflow', {
       appIds: props.appIds,
       networkConfig: {
