/**
 *  Copyright Amazon.com, Inc. or its affiliates. All Rights Reserved.
 *
 *  Licensed under the Apache License, Version 2.0 (the "License"). You may not use this file except in compliance
 *  with the License. A copy of the License is located at
 *
 *      http://www.apache.org/licenses/LICENSE-2.0
 *
 *  or in the 'license' file accompanying this file. This file is distributed on an 'AS IS' BASIS, WITHOUT WARRANTIES
 *  OR CONDITIONS OF ANY KIND, express or implied. See the License for the specific language governing permissions
 *  and limitations under the License.
 */

export enum MetadataSource {
  PRESET = 'Preset',
  CUSTOM = 'Custom',
  TEMPLATE = 'Template',
}

export enum MetadataPlatform {
  ANDROID = 'Android',
  IOS = 'iOS',
  WEB = 'Web',
  WECHAT_MINIPROGRAM = 'WeChatMP',
}

export enum MetadataValueType {
  STRING = 'String',
  INTEGER = 'Integer',
  DOUBLE = 'Double',
  FLOAT = 'Float',
}

export enum MetadataParameterType {
  PUBLIC = 'Public',
  PRIVATE = 'Private',
}

export enum ExploreComputeMethod {
  USER_CNT = 'USER_CNT', // user_pseudo_id
  USER_ID_CNT = 'USER_ID_CNT', // user_id
  EVENT_CNT = 'EVENT_CNT',
}

export enum ExploreConversionIntervalType {
  CURRENT_DAY = 'CURRENT_DAY',
  CUSTOMIZE = 'CUSTOMIZE',
}

export enum ExploreTimeScopeType {
  FIXED = 'FIXED',
  RELATIVE = 'RELATIVE',
}

export enum ExploreRelativeTimeUnit {
  DD = 'DD',
  WK = 'WK',
  MM = 'MM',
  Q = 'Q',
}

export enum ExploreGroupColumn {
<<<<<<< HEAD
  WEEK = 'week',
  DAY = 'day',
  MONTH = 'month',
=======
  HOUR = 'HOUR',
  DAY = 'DAY',
  WEEK = 'WEEK',
  MONTH = 'MONTH',
>>>>>>> 10b663c4
}

export enum ExploreFunnelRequestAction {
  PREVIEW = 'PREVIEW',
  PUBLISH = 'PUBLISH',
}

export enum ExplorePathSessionDef {
  SESSION = 'SESSION',
  CUSTOMIZE = 'CUSTOMIZE',
}

export enum ExplorePathNodeType {
  EVENT = 'event',
  PAGE_TITLE = '_page_title',
  PAGE_URL = '_page_url',
  SCREEN_NAME = '_screen_name',
  SCREEN_ID = '_screen_id',
}<|MERGE_RESOLUTION|>--- conflicted
+++ resolved
@@ -60,16 +60,10 @@
 }
 
 export enum ExploreGroupColumn {
-<<<<<<< HEAD
-  WEEK = 'week',
-  DAY = 'day',
-  MONTH = 'month',
-=======
   HOUR = 'HOUR',
   DAY = 'DAY',
   WEEK = 'WEEK',
   MONTH = 'MONTH',
->>>>>>> 10b663c4
 }
 
 export enum ExploreFunnelRequestAction {
