/**
 *  Copyright Amazon.com, Inc. or its affiliates. All Rights Reserved.
 *
 *  Licensed under the Apache License, Version 2.0 (the "License"). You may not use this file except in compliance
 *  with the License. A copy of the License is located at
 *
 *      http://www.apache.org/licenses/LICENSE-2.0
 *
 *  or in the 'license' file accompanying this file. This file is distributed on an 'AS IS' BASIS, WITHOUT WARRANTIES
 *  OR CONDITIONS OF ANY KIND, express or implied. See the License for the specific language governing permissions
 *  and limitations under the License.
 */

<<<<<<< HEAD
import { ExploreComputeMethod, ExploreConversionIntervalType, ExploreGroupColumn, ExploreTimeScopeType, MetadataValueType } from '../../common/explore-types';
import { buildFunnelDataSql, buildFunnelView, buildPathAnalysisView, buildRetentionAnalysisView } from '../../service/quicksight/sql-builder';
=======
import { ExploreComputeMethod, ExploreConversionIntervalType, ExploreGroupColumn, ExplorePathNodeType, ExplorePathSessionDef, ExploreTimeScopeType, MetadataPlatform, MetadataValueType } from '../../common/explore-types';
import { buildFunnelDataSql, buildFunnelView, buildEventPathAnalysisView, buildNodePathAnalysisView, buildEventAnalysisView } from '../../service/quicksight/sql-builder';
>>>>>>> ecc75b87

describe('SQL Builder test', () => {

  beforeEach(() => {
  });

  test('funnel sql - user_cnt', () => {

    const sql = buildFunnelDataSql('app1', 'test-view', {
      schemaName: 'app1',
      computeMethod: ExploreComputeMethod.USER_CNT,
      specifyJoinColumn: true,
      joinColumn: 'user_pseudo_id',
      conversionIntervalType: ExploreConversionIntervalType.CUSTOMIZE,
      conversionIntervalInSeconds: 10*60,
      eventAndConditions: [
        {
          eventName: 'add_button_click',

        },
        {
          eventName: 'note_share',

        },
        {
          eventName: 'note_export',

        },
      ],
      timeScopeType: ExploreTimeScopeType.FIXED,
      timeStart: new Date('2023-04-30'),
      timeEnd: new Date('2023-06-30'),
      groupColumn: ExploreGroupColumn.DAY,
    });

    expect(sql.trim().replace(/ /g, '')).toEqual(`CREATE OR REPLACE VIEW
    app1.test - view AS
  with
    base_data as (
      select
        TO_CHAR(
          TIMESTAMP 'epoch' + cast(event_timestamp / 1000 as bigint) * INTERVAL '1 second',
          'YYYY-MM'
        ) as month,
        TO_CHAR(
          date_trunc(
            'week',
            TIMESTAMP 'epoch' + cast(event_timestamp / 1000 as bigint) * INTERVAL '1 second'
          ),
          'YYYY-MM-DD'
        ) || ' - ' || TO_CHAR(
          date_trunc(
            'week',
            (
              TIMESTAMP 'epoch' + cast(event_timestamp / 1000 as bigint) * INTERVAL '1 second'
            ) + INTERVAL '6 days'
          ),
          'YYYY-MM-DD'
        ) as week,
        TO_CHAR(
          TIMESTAMP 'epoch' + cast(event_timestamp / 1000 as bigint) * INTERVAL '1 second',
          'YYYY-MM-DD'
        ) as day,
        TO_CHAR(
          TIMESTAMP 'epoch' + cast(event_timestamp / 1000 as bigint) * INTERVAL '1 second',
          'YYYY-MM-DD HH24'
        ) || '00:00' as hour,
        event_params,
        user_properties,
        event_date,
        event_name,
        event_id,
        event_bundle_sequence_id::bigint as event_bundle_sequence_id,
        event_previous_timestamp::bigint as event_previous_timestamp,
        event_server_timestamp_offset::bigint as event_server_timestamp_offset,
        event_timestamp::bigint as event_timestamp,
        ingest_timestamp,
        event_value_in_usd,
        app_info.app_id::varchar as app_info_app_id,
        app_info.id::varchar as app_info_package_id,
        app_info.install_source::varchar as app_info_install_source,
        app_info.version::varchar as app_info_version,
        device.vendor_id::varchar as device_id,
        device.mobile_brand_name::varchar as device_mobile_brand_name,
        device.mobile_model_name::varchar as device_mobile_model_name,
        device.manufacturer::varchar as device_manufacturer,
        device.screen_width::bigint as device_screen_width,
        device.screen_height::bigint as device_screen_height,
        device.carrier::varchar as device_carrier,
        device.network_type::varchar as device_network_type,
        device.operating_system::varchar as device_operating_system,
        device.operating_system_version::varchar as device_operating_system_version,
        device.ua_browser::varchar as device_ua_browser,
        device.ua_browser_version::varchar as device_ua_browser_version,
        device.ua_os::varchar as device_ua_os,
        device.ua_os_version::varchar as device_ua_os_version,
        device.ua_device::varchar as device_ua_device,
        device.ua_device_category::varchar as device_ua_device_category,
        device.system_language::varchar as device_system_language,
        device.time_zone_offset_seconds::bigint as device_time_zone_offset_seconds,
        device.advertising_id::varchar as device_advertising_id,
        geo.continent::varchar as geo_continent,
        geo.country::varchar as geo_country,
        geo.city::varchar as geo_city,
        geo.metro::varchar as geo_metro,
        geo.region::varchar as geo_region,
        geo.sub_continent::varchar as geo_sub_continent,
        geo.locale::varchar as geo_locale,
        platform,
        project_id,
        traffic_source.name::varchar as traffic_source_name,
        traffic_source.medium::varchar as traffic_source_medium,
        traffic_source.source::varchar as traffic_source_source,
        user_first_touch_timestamp,
        user_id,
        user_pseudo_id,
        user_ltv,
        event_dimensions,
        ecommerce,
        items
      from
        app1.ods_events ods
      where
        event_date >= 'SunApr30202300:00:00GMT+0000(CoordinatedUniversalTime)'
        and event_date <= 'FriJun30202300:00:00GMT+0000(CoordinatedUniversalTime)'
        and event_name in ('add_button_click', 'note_share', 'note_export')
    ),
    table_0 as (
      select
        month,
        week,
        day,
        hour,
        event_date as event_date_0,
        event_name as event_name_0,
        event_id as event_id_0,
        event_bundle_sequence_id as event_bundle_sequence_id_0,
        event_previous_timestamp as event_previous_timestamp_0,
        event_server_timestamp_offset as event_server_timestamp_offset_0,
        event_timestamp as event_timestamp_0,
        ingest_timestamp as ingest_timestamp_0,
        event_value_in_usd as event_value_in_usd_0,
        app_info_app_id as app_info_app_id_0,
        app_info_package_id as app_info_package_id_0,
        app_info_install_source as app_info_install_source_0,
        app_info_version as app_info_version_0,
        device_id as device_id_0,
        device_mobile_brand_name as device_mobile_brand_name_0,
        device_mobile_model_name as device_mobile_model_name_0,
        device_manufacturer as device_manufacturer_0,
        device_screen_width as device_screen_width_0,
        device_screen_height as device_screen_height_0,
        device_carrier as device_carrier_0,
        device_network_type as device_network_type_0,
        device_operating_system as device_operating_system_0,
        device_operating_system_version as device_operating_system_version_0,
        device_ua_browser as ua_browser_0,
        device_ua_browser_version as ua_browser_version_0,
        device_ua_os as ua_os_0,
        device_ua_os_version as ua_os_version_0,
        device_ua_device as ua_device_0,
        device_ua_device_category as ua_device_category_0,
        device_system_language as device_system_language_0,
        device_time_zone_offset_seconds as device_time_zone_offset_seconds_0,
        device_advertising_id as advertising_id_0,
        geo_continent as geo_continent_0,
        geo_country as geo_country_0,
        geo_city as geo_city_0,
        geo_metro as geo_metro_0,
        geo_region as geo_region_0,
        geo_sub_continent as geo_sub_continent_0,
        geo_locale as geo_locale_0,
        platform as platform_0,
        project_id as project_id_0,
        traffic_source_name as traffic_source_name_0,
        traffic_source_medium as traffic_source_medium_0,
        traffic_source_source as traffic_source_source_0,
        user_first_touch_timestamp as user_first_touch_timestamp_0,
        user_id as user_id_0,
        user_pseudo_id as user_pseudo_id_0,
        user_ltv as user_ltv_0,
        event_dimensions as event_dimensions_0,
        ecommerce as ecommerce_0,
        items as items_0
      from
        base_data base
      where
        event_name = 'add_button_click'
    ),
    table_1 as (
      select
        event_date as event_date_1,
        event_name as event_name_1,
        event_id as event_id_1,
        event_bundle_sequence_id as event_bundle_sequence_id_1,
        event_previous_timestamp as event_previous_timestamp_1,
        event_server_timestamp_offset as event_server_timestamp_offset_1,
        event_timestamp as event_timestamp_1,
        ingest_timestamp as ingest_timestamp_1,
        event_value_in_usd as event_value_in_usd_1,
        app_info_app_id as app_info_app_id_1,
        app_info_package_id as app_info_package_id_1,
        app_info_install_source as app_info_install_source_1,
        app_info_version as app_info_version_1,
        device_id as device_id_1,
        device_mobile_brand_name as device_mobile_brand_name_1,
        device_mobile_model_name as device_mobile_model_name_1,
        device_manufacturer as device_manufacturer_1,
        device_screen_width as device_screen_width_1,
        device_screen_height as device_screen_height_1,
        device_carrier as device_carrier_1,
        device_network_type as device_network_type_1,
        device_operating_system as device_operating_system_1,
        device_operating_system_version as device_operating_system_version_1,
        device_ua_browser as ua_browser_1,
        device_ua_browser_version as ua_browser_version_1,
        device_ua_os as ua_os_1,
        device_ua_os_version as ua_os_version_1,
        device_ua_device as ua_device_1,
        device_ua_device_category as ua_device_category_1,
        device_system_language as device_system_language_1,
        device_time_zone_offset_seconds as device_time_zone_offset_seconds_1,
        device_advertising_id as advertising_id_1,
        geo_continent as geo_continent_1,
        geo_country as geo_country_1,
        geo_city as geo_city_1,
        geo_metro as geo_metro_1,
        geo_region as geo_region_1,
        geo_sub_continent as geo_sub_continent_1,
        geo_locale as geo_locale_1,
        platform as platform_1,
        project_id as project_id_1,
        traffic_source_name as traffic_source_name_1,
        traffic_source_medium as traffic_source_medium_1,
        traffic_source_source as traffic_source_source_1,
        user_first_touch_timestamp as user_first_touch_timestamp_1,
        user_id as user_id_1,
        user_pseudo_id as user_pseudo_id_1,
        user_ltv as user_ltv_1,
        event_dimensions as event_dimensions_1,
        ecommerce as ecommerce_1,
        items as items_1
      from
        base_data base
      where
        event_name = 'note_share'
    ),
    table_2 as (
      select
        event_date as event_date_2,
        event_name as event_name_2,
        event_id as event_id_2,
        event_bundle_sequence_id as event_bundle_sequence_id_2,
        event_previous_timestamp as event_previous_timestamp_2,
        event_server_timestamp_offset as event_server_timestamp_offset_2,
        event_timestamp as event_timestamp_2,
        ingest_timestamp as ingest_timestamp_2,
        event_value_in_usd as event_value_in_usd_2,
        app_info_app_id as app_info_app_id_2,
        app_info_package_id as app_info_package_id_2,
        app_info_install_source as app_info_install_source_2,
        app_info_version as app_info_version_2,
        device_id as device_id_2,
        device_mobile_brand_name as device_mobile_brand_name_2,
        device_mobile_model_name as device_mobile_model_name_2,
        device_manufacturer as device_manufacturer_2,
        device_screen_width as device_screen_width_2,
        device_screen_height as device_screen_height_2,
        device_carrier as device_carrier_2,
        device_network_type as device_network_type_2,
        device_operating_system as device_operating_system_2,
        device_operating_system_version as device_operating_system_version_2,
        device_ua_browser as ua_browser_2,
        device_ua_browser_version as ua_browser_version_2,
        device_ua_os as ua_os_2,
        device_ua_os_version as ua_os_version_2,
        device_ua_device as ua_device_2,
        device_ua_device_category as ua_device_category_2,
        device_system_language as device_system_language_2,
        device_time_zone_offset_seconds as device_time_zone_offset_seconds_2,
        device_advertising_id as advertising_id_2,
        geo_continent as geo_continent_2,
        geo_country as geo_country_2,
        geo_city as geo_city_2,
        geo_metro as geo_metro_2,
        geo_region as geo_region_2,
        geo_sub_continent as geo_sub_continent_2,
        geo_locale as geo_locale_2,
        platform as platform_2,
        project_id as project_id_2,
        traffic_source_name as traffic_source_name_2,
        traffic_source_medium as traffic_source_medium_2,
        traffic_source_source as traffic_source_source_2,
        user_first_touch_timestamp as user_first_touch_timestamp_2,
        user_id as user_id_2,
        user_pseudo_id as user_pseudo_id_2,
        user_ltv as user_ltv_2,
        event_dimensions as event_dimensions_2,
        ecommerce as ecommerce_2,
        items as items_2
      from
        base_data base
      where
        event_name = 'note_export'
    ),
    join_table as (
      select
        table_0.*,
        table_1.event_id_1,
        table_1.event_name_1,
        table_1.user_pseudo_id_1,
        table_1.event_timestamp_1,
        table_2.event_id_2,
        table_2.event_name_2,
        table_2.user_pseudo_id_2,
        table_2.event_timestamp_2
      from
        table_0
        left outer join table_1 on table_0.user_pseudo_id_0 = table_1.user_pseudo_id_1
        and table_1.event_timestamp_1 - table_0.event_timestamp_0 > 0
        and table_1.event_timestamp_1 - table_0.event_timestamp_0 < 600 * 1000
        left outer join table_2 on table_1.user_pseudo_id_1 = table_2.user_pseudo_id_2
        and table_2.event_timestamp_2 - table_1.event_timestamp_1 > 0
        and table_2.event_timestamp_2 - table_1.event_timestamp_1 < 600 * 1000
    )
  select
    DAY,
    count(distinct user_pseudo_id_0) as add_button_click,
    (
      count(distinct user_pseudo_id_2)::decimal / NULLIF(count(distinct user_pseudo_id_0), 0)
    )::decimal(20, 4) as rate,
    count(distinct user_pseudo_id_1) as note_share,
    (
      count(distinct user_pseudo_id_1)::decimal / NULLIF(count(distinct user_pseudo_id_0), 0)
    )::decimal(20, 4) as note_share_rate,
    count(distinct user_pseudo_id_2) as note_export,
    (
      count(distinct user_pseudo_id_2)::decimal / NULLIF(count(distinct user_pseudo_id_1), 0)
    )::decimal(20, 4) as note_export_rate
  from
    join_table
  group by
    DAY
  `.trim().replace(/ /g, ''),
    );

  });

  test('funnel sql - event_cnt', () => {

    const sql = buildFunnelDataSql('app1', 'test-view', {
      schemaName: 'app1',
      computeMethod: ExploreComputeMethod.EVENT_CNT,
      specifyJoinColumn: true,
      joinColumn: 'user_pseudo_id',
      conversionIntervalType: ExploreConversionIntervalType.CUSTOMIZE,
      conversionIntervalInSeconds: 10*60,
      eventAndConditions: [
        {
          eventName: 'add_button_click',

        },
        {
          eventName: 'note_share',

        },
        {
          eventName: 'note_export',

        },
      ],
      timeScopeType: ExploreTimeScopeType.FIXED,
      timeStart: new Date('2023-04-30'),
      timeEnd: new Date('2023-06-30'),
      groupColumn: ExploreGroupColumn.DAY,
    });

    expect(sql.trim().replace(/ /g, '')).toEqual(`CREATE OR REPLACE VIEW
    app1.test - view AS
  with
    base_data as (
      select
        TO_CHAR(
          TIMESTAMP 'epoch' + cast(event_timestamp / 1000 as bigint) * INTERVAL '1 second',
          'YYYY-MM'
        ) as month,
        TO_CHAR(
          date_trunc(
            'week',
            TIMESTAMP 'epoch' + cast(event_timestamp / 1000 as bigint) * INTERVAL '1 second'
          ),
          'YYYY-MM-DD'
        ) || ' - ' || TO_CHAR(
          date_trunc(
            'week',
            (
              TIMESTAMP 'epoch' + cast(event_timestamp / 1000 as bigint) * INTERVAL '1 second'
            ) + INTERVAL '6 days'
          ),
          'YYYY-MM-DD'
        ) as week,
        TO_CHAR(
          TIMESTAMP 'epoch' + cast(event_timestamp / 1000 as bigint) * INTERVAL '1 second',
          'YYYY-MM-DD'
        ) as day,
        TO_CHAR(
          TIMESTAMP 'epoch' + cast(event_timestamp / 1000 as bigint) * INTERVAL '1 second',
          'YYYY-MM-DD HH24'
        ) || '00:00' as hour,
        event_params,
        user_properties,
        event_date,
        event_name,
        event_id,
        event_bundle_sequence_id::bigint as event_bundle_sequence_id,
        event_previous_timestamp::bigint as event_previous_timestamp,
        event_server_timestamp_offset::bigint as event_server_timestamp_offset,
        event_timestamp::bigint as event_timestamp,
        ingest_timestamp,
        event_value_in_usd,
        app_info.app_id::varchar as app_info_app_id,
        app_info.id::varchar as app_info_package_id,
        app_info.install_source::varchar as app_info_install_source,
        app_info.version::varchar as app_info_version,
        device.vendor_id::varchar as device_id,
        device.mobile_brand_name::varchar as device_mobile_brand_name,
        device.mobile_model_name::varchar as device_mobile_model_name,
        device.manufacturer::varchar as device_manufacturer,
        device.screen_width::bigint as device_screen_width,
        device.screen_height::bigint as device_screen_height,
        device.carrier::varchar as device_carrier,
        device.network_type::varchar as device_network_type,
        device.operating_system::varchar as device_operating_system,
        device.operating_system_version::varchar as device_operating_system_version,
        device.ua_browser::varchar as device_ua_browser,
        device.ua_browser_version::varchar as device_ua_browser_version,
        device.ua_os::varchar as device_ua_os,
        device.ua_os_version::varchar as device_ua_os_version,
        device.ua_device::varchar as device_ua_device,
        device.ua_device_category::varchar as device_ua_device_category,
        device.system_language::varchar as device_system_language,
        device.time_zone_offset_seconds::bigint as device_time_zone_offset_seconds,
        device.advertising_id::varchar as device_advertising_id,
        geo.continent::varchar as geo_continent,
        geo.country::varchar as geo_country,
        geo.city::varchar as geo_city,
        geo.metro::varchar as geo_metro,
        geo.region::varchar as geo_region,
        geo.sub_continent::varchar as geo_sub_continent,
        geo.locale::varchar as geo_locale,
        platform,
        project_id,
        traffic_source.name::varchar as traffic_source_name,
        traffic_source.medium::varchar as traffic_source_medium,
        traffic_source.source::varchar as traffic_source_source,
        user_first_touch_timestamp,
        user_id,
        user_pseudo_id,
        user_ltv,
        event_dimensions,
        ecommerce,
        items
      from
        app1.ods_events ods
      where
        event_date >= 'SunApr30202300:00:00GMT+0000(CoordinatedUniversalTime)'
        and event_date <= 'FriJun30202300:00:00GMT+0000(CoordinatedUniversalTime)'
        and event_name in ('add_button_click', 'note_share', 'note_export')
    ),
    table_0 as (
      select
        month,
        week,
        day,
        hour,
        event_date as event_date_0,
        event_name as event_name_0,
        event_id as event_id_0,
        event_bundle_sequence_id as event_bundle_sequence_id_0,
        event_previous_timestamp as event_previous_timestamp_0,
        event_server_timestamp_offset as event_server_timestamp_offset_0,
        event_timestamp as event_timestamp_0,
        ingest_timestamp as ingest_timestamp_0,
        event_value_in_usd as event_value_in_usd_0,
        app_info_app_id as app_info_app_id_0,
        app_info_package_id as app_info_package_id_0,
        app_info_install_source as app_info_install_source_0,
        app_info_version as app_info_version_0,
        device_id as device_id_0,
        device_mobile_brand_name as device_mobile_brand_name_0,
        device_mobile_model_name as device_mobile_model_name_0,
        device_manufacturer as device_manufacturer_0,
        device_screen_width as device_screen_width_0,
        device_screen_height as device_screen_height_0,
        device_carrier as device_carrier_0,
        device_network_type as device_network_type_0,
        device_operating_system as device_operating_system_0,
        device_operating_system_version as device_operating_system_version_0,
        device_ua_browser as ua_browser_0,
        device_ua_browser_version as ua_browser_version_0,
        device_ua_os as ua_os_0,
        device_ua_os_version as ua_os_version_0,
        device_ua_device as ua_device_0,
        device_ua_device_category as ua_device_category_0,
        device_system_language as device_system_language_0,
        device_time_zone_offset_seconds as device_time_zone_offset_seconds_0,
        device_advertising_id as advertising_id_0,
        geo_continent as geo_continent_0,
        geo_country as geo_country_0,
        geo_city as geo_city_0,
        geo_metro as geo_metro_0,
        geo_region as geo_region_0,
        geo_sub_continent as geo_sub_continent_0,
        geo_locale as geo_locale_0,
        platform as platform_0,
        project_id as project_id_0,
        traffic_source_name as traffic_source_name_0,
        traffic_source_medium as traffic_source_medium_0,
        traffic_source_source as traffic_source_source_0,
        user_first_touch_timestamp as user_first_touch_timestamp_0,
        user_id as user_id_0,
        user_pseudo_id as user_pseudo_id_0,
        user_ltv as user_ltv_0,
        event_dimensions as event_dimensions_0,
        ecommerce as ecommerce_0,
        items as items_0
      from
        base_data base
      where
        event_name = 'add_button_click'
    ),
    table_1 as (
      select
        event_date as event_date_1,
        event_name as event_name_1,
        event_id as event_id_1,
        event_bundle_sequence_id as event_bundle_sequence_id_1,
        event_previous_timestamp as event_previous_timestamp_1,
        event_server_timestamp_offset as event_server_timestamp_offset_1,
        event_timestamp as event_timestamp_1,
        ingest_timestamp as ingest_timestamp_1,
        event_value_in_usd as event_value_in_usd_1,
        app_info_app_id as app_info_app_id_1,
        app_info_package_id as app_info_package_id_1,
        app_info_install_source as app_info_install_source_1,
        app_info_version as app_info_version_1,
        device_id as device_id_1,
        device_mobile_brand_name as device_mobile_brand_name_1,
        device_mobile_model_name as device_mobile_model_name_1,
        device_manufacturer as device_manufacturer_1,
        device_screen_width as device_screen_width_1,
        device_screen_height as device_screen_height_1,
        device_carrier as device_carrier_1,
        device_network_type as device_network_type_1,
        device_operating_system as device_operating_system_1,
        device_operating_system_version as device_operating_system_version_1,
        device_ua_browser as ua_browser_1,
        device_ua_browser_version as ua_browser_version_1,
        device_ua_os as ua_os_1,
        device_ua_os_version as ua_os_version_1,
        device_ua_device as ua_device_1,
        device_ua_device_category as ua_device_category_1,
        device_system_language as device_system_language_1,
        device_time_zone_offset_seconds as device_time_zone_offset_seconds_1,
        device_advertising_id as advertising_id_1,
        geo_continent as geo_continent_1,
        geo_country as geo_country_1,
        geo_city as geo_city_1,
        geo_metro as geo_metro_1,
        geo_region as geo_region_1,
        geo_sub_continent as geo_sub_continent_1,
        geo_locale as geo_locale_1,
        platform as platform_1,
        project_id as project_id_1,
        traffic_source_name as traffic_source_name_1,
        traffic_source_medium as traffic_source_medium_1,
        traffic_source_source as traffic_source_source_1,
        user_first_touch_timestamp as user_first_touch_timestamp_1,
        user_id as user_id_1,
        user_pseudo_id as user_pseudo_id_1,
        user_ltv as user_ltv_1,
        event_dimensions as event_dimensions_1,
        ecommerce as ecommerce_1,
        items as items_1
      from
        base_data base
      where
        event_name = 'note_share'
    ),
    table_2 as (
      select
        event_date as event_date_2,
        event_name as event_name_2,
        event_id as event_id_2,
        event_bundle_sequence_id as event_bundle_sequence_id_2,
        event_previous_timestamp as event_previous_timestamp_2,
        event_server_timestamp_offset as event_server_timestamp_offset_2,
        event_timestamp as event_timestamp_2,
        ingest_timestamp as ingest_timestamp_2,
        event_value_in_usd as event_value_in_usd_2,
        app_info_app_id as app_info_app_id_2,
        app_info_package_id as app_info_package_id_2,
        app_info_install_source as app_info_install_source_2,
        app_info_version as app_info_version_2,
        device_id as device_id_2,
        device_mobile_brand_name as device_mobile_brand_name_2,
        device_mobile_model_name as device_mobile_model_name_2,
        device_manufacturer as device_manufacturer_2,
        device_screen_width as device_screen_width_2,
        device_screen_height as device_screen_height_2,
        device_carrier as device_carrier_2,
        device_network_type as device_network_type_2,
        device_operating_system as device_operating_system_2,
        device_operating_system_version as device_operating_system_version_2,
        device_ua_browser as ua_browser_2,
        device_ua_browser_version as ua_browser_version_2,
        device_ua_os as ua_os_2,
        device_ua_os_version as ua_os_version_2,
        device_ua_device as ua_device_2,
        device_ua_device_category as ua_device_category_2,
        device_system_language as device_system_language_2,
        device_time_zone_offset_seconds as device_time_zone_offset_seconds_2,
        device_advertising_id as advertising_id_2,
        geo_continent as geo_continent_2,
        geo_country as geo_country_2,
        geo_city as geo_city_2,
        geo_metro as geo_metro_2,
        geo_region as geo_region_2,
        geo_sub_continent as geo_sub_continent_2,
        geo_locale as geo_locale_2,
        platform as platform_2,
        project_id as project_id_2,
        traffic_source_name as traffic_source_name_2,
        traffic_source_medium as traffic_source_medium_2,
        traffic_source_source as traffic_source_source_2,
        user_first_touch_timestamp as user_first_touch_timestamp_2,
        user_id as user_id_2,
        user_pseudo_id as user_pseudo_id_2,
        user_ltv as user_ltv_2,
        event_dimensions as event_dimensions_2,
        ecommerce as ecommerce_2,
        items as items_2
      from
        base_data base
      where
        event_name = 'note_export'
    ),
    join_table as (
      select
        table_0.*,
        table_1.event_id_1,
        table_1.event_name_1,
        table_1.user_pseudo_id_1,
        table_1.event_timestamp_1,
        table_2.event_id_2,
        table_2.event_name_2,
        table_2.user_pseudo_id_2,
        table_2.event_timestamp_2
      from
        table_0
        left outer join table_1 on table_0.user_pseudo_id_0 = table_1.user_pseudo_id_1
        and table_1.event_timestamp_1 - table_0.event_timestamp_0 > 0
        and table_1.event_timestamp_1 - table_0.event_timestamp_0 < 600 * 1000
        left outer join table_2 on table_1.user_pseudo_id_1 = table_2.user_pseudo_id_2
        and table_2.event_timestamp_2 - table_1.event_timestamp_1 > 0
        and table_2.event_timestamp_2 - table_1.event_timestamp_1 < 600 * 1000
    )
  select
    DAY,
    count(distinct event_id_0) as add_button_click,
    (
      count(distinct event_id_2)::decimal / NULLIF(count(distinct event_id_0), 0)
    )::decimal(20, 4) as rate,
    count(distinct event_id_1) as note_share,
    (
      count(distinct event_id_1)::decimal / NULLIF(count(distinct event_id_0), 0)
    )::decimal(20, 4) as note_share_rate,
    count(distinct event_id_2) as note_export,
    (
      count(distinct event_id_2)::decimal / NULLIF(count(distinct event_id_1), 0)
    )::decimal(20, 4) as note_export_rate
  from
    join_table
  group by
    DAY
  `.trim().replace(/ /g, ''),
    );

  });

  test('funnel sql - conversionIntervalType', () => {

    const sql = buildFunnelDataSql('app1', 'test-view', {
      schemaName: 'app1',
      computeMethod: ExploreComputeMethod.EVENT_CNT,
      specifyJoinColumn: true,
      joinColumn: 'user_pseudo_id',
      conversionIntervalType: ExploreConversionIntervalType.CURRENT_DAY,
      conversionIntervalInSeconds: 10*60,
      eventAndConditions: [
        {
          eventName: 'add_button_click',

        },
        {
          eventName: 'note_share',

        },
        {
          eventName: 'note_export',

        },
      ],
      timeScopeType: ExploreTimeScopeType.FIXED,
      timeStart: new Date('2023-04-30'),
      timeEnd: new Date('2023-06-30'),
      groupColumn: ExploreGroupColumn.DAY,
    });

    expect(sql.trim().replace(/ /g, '')).toEqual(`CREATE OR REPLACE VIEW
    app1.test - view AS
  with
    base_data as (
      select
        TO_CHAR(
          TIMESTAMP 'epoch' + cast(event_timestamp / 1000 as bigint) * INTERVAL '1 second',
          'YYYY-MM'
        ) as month,
        TO_CHAR(
          date_trunc(
            'week',
            TIMESTAMP 'epoch' + cast(event_timestamp / 1000 as bigint) * INTERVAL '1 second'
          ),
          'YYYY-MM-DD'
        ) || ' - ' || TO_CHAR(
          date_trunc(
            'week',
            (
              TIMESTAMP 'epoch' + cast(event_timestamp / 1000 as bigint) * INTERVAL '1 second'
            ) + INTERVAL '6 days'
          ),
          'YYYY-MM-DD'
        ) as week,
        TO_CHAR(
          TIMESTAMP 'epoch' + cast(event_timestamp / 1000 as bigint) * INTERVAL '1 second',
          'YYYY-MM-DD'
        ) as day,
        TO_CHAR(
          TIMESTAMP 'epoch' + cast(event_timestamp / 1000 as bigint) * INTERVAL '1 second',
          'YYYY-MM-DD HH24'
        ) || '00:00' as hour,
        event_params,
        user_properties,
        event_date,
        event_name,
        event_id,
        event_bundle_sequence_id::bigint as event_bundle_sequence_id,
        event_previous_timestamp::bigint as event_previous_timestamp,
        event_server_timestamp_offset::bigint as event_server_timestamp_offset,
        event_timestamp::bigint as event_timestamp,
        ingest_timestamp,
        event_value_in_usd,
        app_info.app_id::varchar as app_info_app_id,
        app_info.id::varchar as app_info_package_id,
        app_info.install_source::varchar as app_info_install_source,
        app_info.version::varchar as app_info_version,
        device.vendor_id::varchar as device_id,
        device.mobile_brand_name::varchar as device_mobile_brand_name,
        device.mobile_model_name::varchar as device_mobile_model_name,
        device.manufacturer::varchar as device_manufacturer,
        device.screen_width::bigint as device_screen_width,
        device.screen_height::bigint as device_screen_height,
        device.carrier::varchar as device_carrier,
        device.network_type::varchar as device_network_type,
        device.operating_system::varchar as device_operating_system,
        device.operating_system_version::varchar as device_operating_system_version,
        device.ua_browser::varchar as device_ua_browser,
        device.ua_browser_version::varchar as device_ua_browser_version,
        device.ua_os::varchar as device_ua_os,
        device.ua_os_version::varchar as device_ua_os_version,
        device.ua_device::varchar as device_ua_device,
        device.ua_device_category::varchar as device_ua_device_category,
        device.system_language::varchar as device_system_language,
        device.time_zone_offset_seconds::bigint as device_time_zone_offset_seconds,
        device.advertising_id::varchar as device_advertising_id,
        geo.continent::varchar as geo_continent,
        geo.country::varchar as geo_country,
        geo.city::varchar as geo_city,
        geo.metro::varchar as geo_metro,
        geo.region::varchar as geo_region,
        geo.sub_continent::varchar as geo_sub_continent,
        geo.locale::varchar as geo_locale,
        platform,
        project_id,
        traffic_source.name::varchar as traffic_source_name,
        traffic_source.medium::varchar as traffic_source_medium,
        traffic_source.source::varchar as traffic_source_source,
        user_first_touch_timestamp,
        user_id,
        user_pseudo_id,
        user_ltv,
        event_dimensions,
        ecommerce,
        items
      from
        app1.ods_events ods
      where
        event_date >= 'SunApr30202300:00:00GMT+0000(CoordinatedUniversalTime)'
        and event_date <= 'FriJun30202300:00:00GMT+0000(CoordinatedUniversalTime)'
        and event_name in ('add_button_click', 'note_share', 'note_export')
    ),
    table_0 as (
      select
        month,
        week,
        day,
        hour,
        event_date as event_date_0,
        event_name as event_name_0,
        event_id as event_id_0,
        event_bundle_sequence_id as event_bundle_sequence_id_0,
        event_previous_timestamp as event_previous_timestamp_0,
        event_server_timestamp_offset as event_server_timestamp_offset_0,
        event_timestamp as event_timestamp_0,
        ingest_timestamp as ingest_timestamp_0,
        event_value_in_usd as event_value_in_usd_0,
        app_info_app_id as app_info_app_id_0,
        app_info_package_id as app_info_package_id_0,
        app_info_install_source as app_info_install_source_0,
        app_info_version as app_info_version_0,
        device_id as device_id_0,
        device_mobile_brand_name as device_mobile_brand_name_0,
        device_mobile_model_name as device_mobile_model_name_0,
        device_manufacturer as device_manufacturer_0,
        device_screen_width as device_screen_width_0,
        device_screen_height as device_screen_height_0,
        device_carrier as device_carrier_0,
        device_network_type as device_network_type_0,
        device_operating_system as device_operating_system_0,
        device_operating_system_version as device_operating_system_version_0,
        device_ua_browser as ua_browser_0,
        device_ua_browser_version as ua_browser_version_0,
        device_ua_os as ua_os_0,
        device_ua_os_version as ua_os_version_0,
        device_ua_device as ua_device_0,
        device_ua_device_category as ua_device_category_0,
        device_system_language as device_system_language_0,
        device_time_zone_offset_seconds as device_time_zone_offset_seconds_0,
        device_advertising_id as advertising_id_0,
        geo_continent as geo_continent_0,
        geo_country as geo_country_0,
        geo_city as geo_city_0,
        geo_metro as geo_metro_0,
        geo_region as geo_region_0,
        geo_sub_continent as geo_sub_continent_0,
        geo_locale as geo_locale_0,
        platform as platform_0,
        project_id as project_id_0,
        traffic_source_name as traffic_source_name_0,
        traffic_source_medium as traffic_source_medium_0,
        traffic_source_source as traffic_source_source_0,
        user_first_touch_timestamp as user_first_touch_timestamp_0,
        user_id as user_id_0,
        user_pseudo_id as user_pseudo_id_0,
        user_ltv as user_ltv_0,
        event_dimensions as event_dimensions_0,
        ecommerce as ecommerce_0,
        items as items_0
      from
        base_data base
      where
        event_name = 'add_button_click'
    ),
    table_1 as (
      select
        event_date as event_date_1,
        event_name as event_name_1,
        event_id as event_id_1,
        event_bundle_sequence_id as event_bundle_sequence_id_1,
        event_previous_timestamp as event_previous_timestamp_1,
        event_server_timestamp_offset as event_server_timestamp_offset_1,
        event_timestamp as event_timestamp_1,
        ingest_timestamp as ingest_timestamp_1,
        event_value_in_usd as event_value_in_usd_1,
        app_info_app_id as app_info_app_id_1,
        app_info_package_id as app_info_package_id_1,
        app_info_install_source as app_info_install_source_1,
        app_info_version as app_info_version_1,
        device_id as device_id_1,
        device_mobile_brand_name as device_mobile_brand_name_1,
        device_mobile_model_name as device_mobile_model_name_1,
        device_manufacturer as device_manufacturer_1,
        device_screen_width as device_screen_width_1,
        device_screen_height as device_screen_height_1,
        device_carrier as device_carrier_1,
        device_network_type as device_network_type_1,
        device_operating_system as device_operating_system_1,
        device_operating_system_version as device_operating_system_version_1,
        device_ua_browser as ua_browser_1,
        device_ua_browser_version as ua_browser_version_1,
        device_ua_os as ua_os_1,
        device_ua_os_version as ua_os_version_1,
        device_ua_device as ua_device_1,
        device_ua_device_category as ua_device_category_1,
        device_system_language as device_system_language_1,
        device_time_zone_offset_seconds as device_time_zone_offset_seconds_1,
        device_advertising_id as advertising_id_1,
        geo_continent as geo_continent_1,
        geo_country as geo_country_1,
        geo_city as geo_city_1,
        geo_metro as geo_metro_1,
        geo_region as geo_region_1,
        geo_sub_continent as geo_sub_continent_1,
        geo_locale as geo_locale_1,
        platform as platform_1,
        project_id as project_id_1,
        traffic_source_name as traffic_source_name_1,
        traffic_source_medium as traffic_source_medium_1,
        traffic_source_source as traffic_source_source_1,
        user_first_touch_timestamp as user_first_touch_timestamp_1,
        user_id as user_id_1,
        user_pseudo_id as user_pseudo_id_1,
        user_ltv as user_ltv_1,
        event_dimensions as event_dimensions_1,
        ecommerce as ecommerce_1,
        items as items_1
      from
        base_data base
      where
        event_name = 'note_share'
    ),
    table_2 as (
      select
        event_date as event_date_2,
        event_name as event_name_2,
        event_id as event_id_2,
        event_bundle_sequence_id as event_bundle_sequence_id_2,
        event_previous_timestamp as event_previous_timestamp_2,
        event_server_timestamp_offset as event_server_timestamp_offset_2,
        event_timestamp as event_timestamp_2,
        ingest_timestamp as ingest_timestamp_2,
        event_value_in_usd as event_value_in_usd_2,
        app_info_app_id as app_info_app_id_2,
        app_info_package_id as app_info_package_id_2,
        app_info_install_source as app_info_install_source_2,
        app_info_version as app_info_version_2,
        device_id as device_id_2,
        device_mobile_brand_name as device_mobile_brand_name_2,
        device_mobile_model_name as device_mobile_model_name_2,
        device_manufacturer as device_manufacturer_2,
        device_screen_width as device_screen_width_2,
        device_screen_height as device_screen_height_2,
        device_carrier as device_carrier_2,
        device_network_type as device_network_type_2,
        device_operating_system as device_operating_system_2,
        device_operating_system_version as device_operating_system_version_2,
        device_ua_browser as ua_browser_2,
        device_ua_browser_version as ua_browser_version_2,
        device_ua_os as ua_os_2,
        device_ua_os_version as ua_os_version_2,
        device_ua_device as ua_device_2,
        device_ua_device_category as ua_device_category_2,
        device_system_language as device_system_language_2,
        device_time_zone_offset_seconds as device_time_zone_offset_seconds_2,
        device_advertising_id as advertising_id_2,
        geo_continent as geo_continent_2,
        geo_country as geo_country_2,
        geo_city as geo_city_2,
        geo_metro as geo_metro_2,
        geo_region as geo_region_2,
        geo_sub_continent as geo_sub_continent_2,
        geo_locale as geo_locale_2,
        platform as platform_2,
        project_id as project_id_2,
        traffic_source_name as traffic_source_name_2,
        traffic_source_medium as traffic_source_medium_2,
        traffic_source_source as traffic_source_source_2,
        user_first_touch_timestamp as user_first_touch_timestamp_2,
        user_id as user_id_2,
        user_pseudo_id as user_pseudo_id_2,
        user_ltv as user_ltv_2,
        event_dimensions as event_dimensions_2,
        ecommerce as ecommerce_2,
        items as items_2
      from
        base_data base
      where
        event_name = 'note_export'
    ),
    join_table as (
      select
        table_0.*,
        table_1.event_id_1,
        table_1.event_name_1,
        table_1.user_pseudo_id_1,
        table_1.event_timestamp_1,
        table_2.event_id_2,
        table_2.event_name_2,
        table_2.user_pseudo_id_2,
        table_2.event_timestamp_2
      from
        table_0
        left outer join table_1 on table_0.user_pseudo_id_0 = table_1.user_pseudo_id_1
        and TO_CHAR(
          TIMESTAMP 'epoch' + cast(table_0.event_timestamp_0 / 1000 as bigint) * INTERVAL '1 second',
          'YYYY-MM-DD'
        ) = TO_CHAR(
          TIMESTAMP 'epoch' + cast(table_1.event_timestamp_1 / 1000 as bigint) * INTERVAL '1 second',
          'YYYY-MM-DD'
        )
        left outer join table_2 on table_1.user_pseudo_id_1 = table_2.user_pseudo_id_2
        and TO_CHAR(
          TIMESTAMP 'epoch' + cast(table_1.event_timestamp_1 / 1000 as bigint) * INTERVAL '1 second',
          'YYYY-MM-DD'
        ) = TO_CHAR(
          TIMESTAMP 'epoch' + cast(table_2.event_timestamp_2 / 1000 as bigint) * INTERVAL '1 second',
          'YYYY-MM-DD'
        )
    )
  select
    DAY,
    count(distinct event_id_0) as add_button_click,
    (
      count(distinct event_id_2)::decimal / NULLIF(count(distinct event_id_0), 0)
    )::decimal(20, 4) as rate,
    count(distinct event_id_1) as note_share,
    (
      count(distinct event_id_1)::decimal / NULLIF(count(distinct event_id_0), 0)
    )::decimal(20, 4) as note_share_rate,
    count(distinct event_id_2) as note_export,
    (
      count(distinct event_id_2)::decimal / NULLIF(count(distinct event_id_1), 0)
    )::decimal(20, 4) as note_export_rate
  from
    join_table
  group by
    DAY
  `.trim().replace(/ /g, ''),
    );

  });

  test('funnel sql - specifyJoinColumn', () => {

    const sql = buildFunnelDataSql('app1', 'test-view', {
      schemaName: 'app1',
      computeMethod: ExploreComputeMethod.EVENT_CNT,
      specifyJoinColumn: false,
      conversionIntervalType: ExploreConversionIntervalType.CURRENT_DAY,
      conversionIntervalInSeconds: 10*60,
      eventAndConditions: [
        {
          eventName: 'add_button_click',

        },
        {
          eventName: 'note_share',

        },
        {
          eventName: 'note_export',

        },
      ],
      timeScopeType: ExploreTimeScopeType.FIXED,
      timeStart: new Date('2023-04-30'),
      timeEnd: new Date('2023-06-30'),
      groupColumn: ExploreGroupColumn.DAY,
    });

    expect(sql.trim().replace(/ /g, '')).toEqual(`CREATE OR REPLACE VIEW
    app1.test - view AS
  with
    base_data as (
      select
        TO_CHAR(
          TIMESTAMP 'epoch' + cast(event_timestamp / 1000 as bigint) * INTERVAL '1 second',
          'YYYY-MM'
        ) as month,
        TO_CHAR(
          date_trunc(
            'week',
            TIMESTAMP 'epoch' + cast(event_timestamp / 1000 as bigint) * INTERVAL '1 second'
          ),
          'YYYY-MM-DD'
        ) || ' - ' || TO_CHAR(
          date_trunc(
            'week',
            (
              TIMESTAMP 'epoch' + cast(event_timestamp / 1000 as bigint) * INTERVAL '1 second'
            ) + INTERVAL '6 days'
          ),
          'YYYY-MM-DD'
        ) as week,
        TO_CHAR(
          TIMESTAMP 'epoch' + cast(event_timestamp / 1000 as bigint) * INTERVAL '1 second',
          'YYYY-MM-DD'
        ) as day,
        TO_CHAR(
          TIMESTAMP 'epoch' + cast(event_timestamp / 1000 as bigint) * INTERVAL '1 second',
          'YYYY-MM-DD HH24'
        ) || '00:00' as hour,
        event_params,
        user_properties,
        event_date,
        event_name,
        event_id,
        event_bundle_sequence_id::bigint as event_bundle_sequence_id,
        event_previous_timestamp::bigint as event_previous_timestamp,
        event_server_timestamp_offset::bigint as event_server_timestamp_offset,
        event_timestamp::bigint as event_timestamp,
        ingest_timestamp,
        event_value_in_usd,
        app_info.app_id::varchar as app_info_app_id,
        app_info.id::varchar as app_info_package_id,
        app_info.install_source::varchar as app_info_install_source,
        app_info.version::varchar as app_info_version,
        device.vendor_id::varchar as device_id,
        device.mobile_brand_name::varchar as device_mobile_brand_name,
        device.mobile_model_name::varchar as device_mobile_model_name,
        device.manufacturer::varchar as device_manufacturer,
        device.screen_width::bigint as device_screen_width,
        device.screen_height::bigint as device_screen_height,
        device.carrier::varchar as device_carrier,
        device.network_type::varchar as device_network_type,
        device.operating_system::varchar as device_operating_system,
        device.operating_system_version::varchar as device_operating_system_version,
        device.ua_browser::varchar as device_ua_browser,
        device.ua_browser_version::varchar as device_ua_browser_version,
        device.ua_os::varchar as device_ua_os,
        device.ua_os_version::varchar as device_ua_os_version,
        device.ua_device::varchar as device_ua_device,
        device.ua_device_category::varchar as device_ua_device_category,
        device.system_language::varchar as device_system_language,
        device.time_zone_offset_seconds::bigint as device_time_zone_offset_seconds,
        device.advertising_id::varchar as device_advertising_id,
        geo.continent::varchar as geo_continent,
        geo.country::varchar as geo_country,
        geo.city::varchar as geo_city,
        geo.metro::varchar as geo_metro,
        geo.region::varchar as geo_region,
        geo.sub_continent::varchar as geo_sub_continent,
        geo.locale::varchar as geo_locale,
        platform,
        project_id,
        traffic_source.name::varchar as traffic_source_name,
        traffic_source.medium::varchar as traffic_source_medium,
        traffic_source.source::varchar as traffic_source_source,
        user_first_touch_timestamp,
        user_id,
        user_pseudo_id,
        user_ltv,
        event_dimensions,
        ecommerce,
        items
      from
        app1.ods_events ods
      where
        event_date >= 'SunApr30202300:00:00GMT+0000(CoordinatedUniversalTime)'
        and event_date <= 'FriJun30202300:00:00GMT+0000(CoordinatedUniversalTime)'
        and event_name in ('add_button_click', 'note_share', 'note_export')
    ),
    table_0 as (
      select
        month,
        week,
        day,
        hour,
        event_date as event_date_0,
        event_name as event_name_0,
        event_id as event_id_0,
        event_bundle_sequence_id as event_bundle_sequence_id_0,
        event_previous_timestamp as event_previous_timestamp_0,
        event_server_timestamp_offset as event_server_timestamp_offset_0,
        event_timestamp as event_timestamp_0,
        ingest_timestamp as ingest_timestamp_0,
        event_value_in_usd as event_value_in_usd_0,
        app_info_app_id as app_info_app_id_0,
        app_info_package_id as app_info_package_id_0,
        app_info_install_source as app_info_install_source_0,
        app_info_version as app_info_version_0,
        device_id as device_id_0,
        device_mobile_brand_name as device_mobile_brand_name_0,
        device_mobile_model_name as device_mobile_model_name_0,
        device_manufacturer as device_manufacturer_0,
        device_screen_width as device_screen_width_0,
        device_screen_height as device_screen_height_0,
        device_carrier as device_carrier_0,
        device_network_type as device_network_type_0,
        device_operating_system as device_operating_system_0,
        device_operating_system_version as device_operating_system_version_0,
        device_ua_browser as ua_browser_0,
        device_ua_browser_version as ua_browser_version_0,
        device_ua_os as ua_os_0,
        device_ua_os_version as ua_os_version_0,
        device_ua_device as ua_device_0,
        device_ua_device_category as ua_device_category_0,
        device_system_language as device_system_language_0,
        device_time_zone_offset_seconds as device_time_zone_offset_seconds_0,
        device_advertising_id as advertising_id_0,
        geo_continent as geo_continent_0,
        geo_country as geo_country_0,
        geo_city as geo_city_0,
        geo_metro as geo_metro_0,
        geo_region as geo_region_0,
        geo_sub_continent as geo_sub_continent_0,
        geo_locale as geo_locale_0,
        platform as platform_0,
        project_id as project_id_0,
        traffic_source_name as traffic_source_name_0,
        traffic_source_medium as traffic_source_medium_0,
        traffic_source_source as traffic_source_source_0,
        user_first_touch_timestamp as user_first_touch_timestamp_0,
        user_id as user_id_0,
        user_pseudo_id as user_pseudo_id_0,
        user_ltv as user_ltv_0,
        event_dimensions as event_dimensions_0,
        ecommerce as ecommerce_0,
        items as items_0
      from
        base_data base
      where
        event_name = 'add_button_click'
    ),
    table_1 as (
      select
        event_date as event_date_1,
        event_name as event_name_1,
        event_id as event_id_1,
        event_bundle_sequence_id as event_bundle_sequence_id_1,
        event_previous_timestamp as event_previous_timestamp_1,
        event_server_timestamp_offset as event_server_timestamp_offset_1,
        event_timestamp as event_timestamp_1,
        ingest_timestamp as ingest_timestamp_1,
        event_value_in_usd as event_value_in_usd_1,
        app_info_app_id as app_info_app_id_1,
        app_info_package_id as app_info_package_id_1,
        app_info_install_source as app_info_install_source_1,
        app_info_version as app_info_version_1,
        device_id as device_id_1,
        device_mobile_brand_name as device_mobile_brand_name_1,
        device_mobile_model_name as device_mobile_model_name_1,
        device_manufacturer as device_manufacturer_1,
        device_screen_width as device_screen_width_1,
        device_screen_height as device_screen_height_1,
        device_carrier as device_carrier_1,
        device_network_type as device_network_type_1,
        device_operating_system as device_operating_system_1,
        device_operating_system_version as device_operating_system_version_1,
        device_ua_browser as ua_browser_1,
        device_ua_browser_version as ua_browser_version_1,
        device_ua_os as ua_os_1,
        device_ua_os_version as ua_os_version_1,
        device_ua_device as ua_device_1,
        device_ua_device_category as ua_device_category_1,
        device_system_language as device_system_language_1,
        device_time_zone_offset_seconds as device_time_zone_offset_seconds_1,
        device_advertising_id as advertising_id_1,
        geo_continent as geo_continent_1,
        geo_country as geo_country_1,
        geo_city as geo_city_1,
        geo_metro as geo_metro_1,
        geo_region as geo_region_1,
        geo_sub_continent as geo_sub_continent_1,
        geo_locale as geo_locale_1,
        platform as platform_1,
        project_id as project_id_1,
        traffic_source_name as traffic_source_name_1,
        traffic_source_medium as traffic_source_medium_1,
        traffic_source_source as traffic_source_source_1,
        user_first_touch_timestamp as user_first_touch_timestamp_1,
        user_id as user_id_1,
        user_pseudo_id as user_pseudo_id_1,
        user_ltv as user_ltv_1,
        event_dimensions as event_dimensions_1,
        ecommerce as ecommerce_1,
        items as items_1
      from
        base_data base
      where
        event_name = 'note_share'
    ),
    table_2 as (
      select
        event_date as event_date_2,
        event_name as event_name_2,
        event_id as event_id_2,
        event_bundle_sequence_id as event_bundle_sequence_id_2,
        event_previous_timestamp as event_previous_timestamp_2,
        event_server_timestamp_offset as event_server_timestamp_offset_2,
        event_timestamp as event_timestamp_2,
        ingest_timestamp as ingest_timestamp_2,
        event_value_in_usd as event_value_in_usd_2,
        app_info_app_id as app_info_app_id_2,
        app_info_package_id as app_info_package_id_2,
        app_info_install_source as app_info_install_source_2,
        app_info_version as app_info_version_2,
        device_id as device_id_2,
        device_mobile_brand_name as device_mobile_brand_name_2,
        device_mobile_model_name as device_mobile_model_name_2,
        device_manufacturer as device_manufacturer_2,
        device_screen_width as device_screen_width_2,
        device_screen_height as device_screen_height_2,
        device_carrier as device_carrier_2,
        device_network_type as device_network_type_2,
        device_operating_system as device_operating_system_2,
        device_operating_system_version as device_operating_system_version_2,
        device_ua_browser as ua_browser_2,
        device_ua_browser_version as ua_browser_version_2,
        device_ua_os as ua_os_2,
        device_ua_os_version as ua_os_version_2,
        device_ua_device as ua_device_2,
        device_ua_device_category as ua_device_category_2,
        device_system_language as device_system_language_2,
        device_time_zone_offset_seconds as device_time_zone_offset_seconds_2,
        device_advertising_id as advertising_id_2,
        geo_continent as geo_continent_2,
        geo_country as geo_country_2,
        geo_city as geo_city_2,
        geo_metro as geo_metro_2,
        geo_region as geo_region_2,
        geo_sub_continent as geo_sub_continent_2,
        geo_locale as geo_locale_2,
        platform as platform_2,
        project_id as project_id_2,
        traffic_source_name as traffic_source_name_2,
        traffic_source_medium as traffic_source_medium_2,
        traffic_source_source as traffic_source_source_2,
        user_first_touch_timestamp as user_first_touch_timestamp_2,
        user_id as user_id_2,
        user_pseudo_id as user_pseudo_id_2,
        user_ltv as user_ltv_2,
        event_dimensions as event_dimensions_2,
        ecommerce as ecommerce_2,
        items as items_2
      from
        base_data base
      where
        event_name = 'note_export'
    ),
    join_table as (
      select
        table_0.*,
        table_1.event_id_1,
        table_1.event_name_1,
        table_1.user_pseudo_id_1,
        table_1.event_timestamp_1,
        table_2.event_id_2,
        table_2.event_name_2,
        table_2.user_pseudo_id_2,
        table_2.event_timestamp_2
      from
        table_0
        left outer join table_1 on 1 = 1
        and TO_CHAR(
          TIMESTAMP 'epoch' + cast(table_0.event_timestamp_0 / 1000 as bigint) * INTERVAL '1 second',
          'YYYY-MM-DD'
        ) = TO_CHAR(
          TIMESTAMP 'epoch' + cast(table_1.event_timestamp_1 / 1000 as bigint) * INTERVAL '1 second',
          'YYYY-MM-DD'
        )
        left outer join table_2 on 1 = 1
        and TO_CHAR(
          TIMESTAMP 'epoch' + cast(table_1.event_timestamp_1 / 1000 as bigint) * INTERVAL '1 second',
          'YYYY-MM-DD'
        ) = TO_CHAR(
          TIMESTAMP 'epoch' + cast(table_2.event_timestamp_2 / 1000 as bigint) * INTERVAL '1 second',
          'YYYY-MM-DD'
        )
    )
  select
    DAY,
    count(distinct event_id_0) as add_button_click,
    (
      count(distinct event_id_2)::decimal / NULLIF(count(distinct event_id_0), 0)
    )::decimal(20, 4) as rate,
    count(distinct event_id_1) as note_share,
    (
      count(distinct event_id_1)::decimal / NULLIF(count(distinct event_id_0), 0)
    )::decimal(20, 4) as note_share_rate,
    count(distinct event_id_2) as note_export,
    (
      count(distinct event_id_2)::decimal / NULLIF(count(distinct event_id_1), 0)
    )::decimal(20, 4) as note_export_rate
  from
    join_table
  group by
    DAY
  `.trim().replace(/ /g, ''),
    );

  });

  test('funnel visual sql - conditions', () => {

    const sql = buildFunnelDataSql('app1', 'test-view', {
      schemaName: 'app1',
      computeMethod: ExploreComputeMethod.USER_CNT,
      specifyJoinColumn: true,
      joinColumn: 'user_pseudo_id',
      conversionIntervalType: ExploreConversionIntervalType.CUSTOMIZE,
      conversionIntervalInSeconds: 10*60,
      eventAndConditions: [
        {
          eventName: 'add_button_click',
          conditions: [{
            category: 'other',
            property: 'platform',
            operator: '=',
            value: 'ANDROID',
            dataType: MetadataValueType.STRING,
          },
          {
            category: 'device',
            property: 'screen_height',
            operator: '<>',
            value: '1400',
            dataType: MetadataValueType.INTEGER,
          }],
          conditionOperator: 'and',
        },
        {
          eventName: 'note_share',
          conditions: [{
            category: 'other',
            property: 'platform',
            operator: '=',
            value: 'ANDROID',
            dataType: MetadataValueType.STRING,
          },
          {
            category: 'device',
            property: 'screen_height',
            operator: '<>',
            value: '1400',
            dataType: MetadataValueType.INTEGER,
          }],
          conditionOperator: 'or',

        },
        {
          eventName: 'note_export',
        },
      ],
      timeScopeType: ExploreTimeScopeType.FIXED,
      timeStart: new Date('2023-04-30'),
      timeEnd: new Date('2023-06-30'),
      groupColumn: ExploreGroupColumn.DAY,
    });

    expect(sql.trim().replace(/ /g, '')).toEqual(`CREATE OR REPLACE VIEW
    app1.test - view AS
  with
    base_data as (
      select
        TO_CHAR(
          TIMESTAMP 'epoch' + cast(event_timestamp / 1000 as bigint) * INTERVAL '1 second',
          'YYYY-MM'
        ) as month,
        TO_CHAR(
          date_trunc(
            'week',
            TIMESTAMP 'epoch' + cast(event_timestamp / 1000 as bigint) * INTERVAL '1 second'
          ),
          'YYYY-MM-DD'
        ) || ' - ' || TO_CHAR(
          date_trunc(
            'week',
            (
              TIMESTAMP 'epoch' + cast(event_timestamp / 1000 as bigint) * INTERVAL '1 second'
            ) + INTERVAL '6 days'
          ),
          'YYYY-MM-DD'
        ) as week,
        TO_CHAR(
          TIMESTAMP 'epoch' + cast(event_timestamp / 1000 as bigint) * INTERVAL '1 second',
          'YYYY-MM-DD'
        ) as day,
        TO_CHAR(
          TIMESTAMP 'epoch' + cast(event_timestamp / 1000 as bigint) * INTERVAL '1 second',
          'YYYY-MM-DD HH24'
        ) || '00:00' as hour,
        event_params,
        user_properties,
        event_date,
        event_name,
        event_id,
        event_bundle_sequence_id::bigint as event_bundle_sequence_id,
        event_previous_timestamp::bigint as event_previous_timestamp,
        event_server_timestamp_offset::bigint as event_server_timestamp_offset,
        event_timestamp::bigint as event_timestamp,
        ingest_timestamp,
        event_value_in_usd,
        app_info.app_id::varchar as app_info_app_id,
        app_info.id::varchar as app_info_package_id,
        app_info.install_source::varchar as app_info_install_source,
        app_info.version::varchar as app_info_version,
        device.vendor_id::varchar as device_id,
        device.mobile_brand_name::varchar as device_mobile_brand_name,
        device.mobile_model_name::varchar as device_mobile_model_name,
        device.manufacturer::varchar as device_manufacturer,
        device.screen_width::bigint as device_screen_width,
        device.screen_height::bigint as device_screen_height,
        device.carrier::varchar as device_carrier,
        device.network_type::varchar as device_network_type,
        device.operating_system::varchar as device_operating_system,
        device.operating_system_version::varchar as device_operating_system_version,
        device.ua_browser::varchar as device_ua_browser,
        device.ua_browser_version::varchar as device_ua_browser_version,
        device.ua_os::varchar as device_ua_os,
        device.ua_os_version::varchar as device_ua_os_version,
        device.ua_device::varchar as device_ua_device,
        device.ua_device_category::varchar as device_ua_device_category,
        device.system_language::varchar as device_system_language,
        device.time_zone_offset_seconds::bigint as device_time_zone_offset_seconds,
        device.advertising_id::varchar as device_advertising_id,
        geo.continent::varchar as geo_continent,
        geo.country::varchar as geo_country,
        geo.city::varchar as geo_city,
        geo.metro::varchar as geo_metro,
        geo.region::varchar as geo_region,
        geo.sub_continent::varchar as geo_sub_continent,
        geo.locale::varchar as geo_locale,
        platform,
        project_id,
        traffic_source.name::varchar as traffic_source_name,
        traffic_source.medium::varchar as traffic_source_medium,
        traffic_source.source::varchar as traffic_source_source,
        user_first_touch_timestamp,
        user_id,
        user_pseudo_id,
        user_ltv,
        event_dimensions,
        ecommerce,
        items
      from
        app1.ods_events ods
      where
        event_date >= 'SunApr30202300:00:00GMT+0000(CoordinatedUniversalTime)'
        and event_date <= 'FriJun30202300:00:00GMT+0000(CoordinatedUniversalTime)'
        and event_name in ('add_button_click', 'note_share', 'note_export')
    ),
    table_0 as (
      select
        month,
        week,
        day,
        hour,
        event_date as event_date_0,
        event_name as event_name_0,
        event_id as event_id_0,
        event_bundle_sequence_id as event_bundle_sequence_id_0,
        event_previous_timestamp as event_previous_timestamp_0,
        event_server_timestamp_offset as event_server_timestamp_offset_0,
        event_timestamp as event_timestamp_0,
        ingest_timestamp as ingest_timestamp_0,
        event_value_in_usd as event_value_in_usd_0,
        app_info_app_id as app_info_app_id_0,
        app_info_package_id as app_info_package_id_0,
        app_info_install_source as app_info_install_source_0,
        app_info_version as app_info_version_0,
        device_id as device_id_0,
        device_mobile_brand_name as device_mobile_brand_name_0,
        device_mobile_model_name as device_mobile_model_name_0,
        device_manufacturer as device_manufacturer_0,
        device_screen_width as device_screen_width_0,
        device_screen_height as device_screen_height_0,
        device_carrier as device_carrier_0,
        device_network_type as device_network_type_0,
        device_operating_system as device_operating_system_0,
        device_operating_system_version as device_operating_system_version_0,
        device_ua_browser as ua_browser_0,
        device_ua_browser_version as ua_browser_version_0,
        device_ua_os as ua_os_0,
        device_ua_os_version as ua_os_version_0,
        device_ua_device as ua_device_0,
        device_ua_device_category as ua_device_category_0,
        device_system_language as device_system_language_0,
        device_time_zone_offset_seconds as device_time_zone_offset_seconds_0,
        device_advertising_id as advertising_id_0,
        geo_continent as geo_continent_0,
        geo_country as geo_country_0,
        geo_city as geo_city_0,
        geo_metro as geo_metro_0,
        geo_region as geo_region_0,
        geo_sub_continent as geo_sub_continent_0,
        geo_locale as geo_locale_0,
        platform as platform_0,
        project_id as project_id_0,
        traffic_source_name as traffic_source_name_0,
        traffic_source_medium as traffic_source_medium_0,
        traffic_source_source as traffic_source_source_0,
        user_first_touch_timestamp as user_first_touch_timestamp_0,
        user_id as user_id_0,
        user_pseudo_id as user_pseudo_id_0,
        user_ltv as user_ltv_0,
        event_dimensions as event_dimensions_0,
        ecommerce as ecommerce_0,
        items as items_0
      from
        base_data base
      where
        event_name = 'add_button_click'
        and (
          1 = 1
          and platform = 'ANDROID'
          and device_screen_height <> 1400
        )
    ),
    table_1 as (
      select
        event_date as event_date_1,
        event_name as event_name_1,
        event_id as event_id_1,
        event_bundle_sequence_id as event_bundle_sequence_id_1,
        event_previous_timestamp as event_previous_timestamp_1,
        event_server_timestamp_offset as event_server_timestamp_offset_1,
        event_timestamp as event_timestamp_1,
        ingest_timestamp as ingest_timestamp_1,
        event_value_in_usd as event_value_in_usd_1,
        app_info_app_id as app_info_app_id_1,
        app_info_package_id as app_info_package_id_1,
        app_info_install_source as app_info_install_source_1,
        app_info_version as app_info_version_1,
        device_id as device_id_1,
        device_mobile_brand_name as device_mobile_brand_name_1,
        device_mobile_model_name as device_mobile_model_name_1,
        device_manufacturer as device_manufacturer_1,
        device_screen_width as device_screen_width_1,
        device_screen_height as device_screen_height_1,
        device_carrier as device_carrier_1,
        device_network_type as device_network_type_1,
        device_operating_system as device_operating_system_1,
        device_operating_system_version as device_operating_system_version_1,
        device_ua_browser as ua_browser_1,
        device_ua_browser_version as ua_browser_version_1,
        device_ua_os as ua_os_1,
        device_ua_os_version as ua_os_version_1,
        device_ua_device as ua_device_1,
        device_ua_device_category as ua_device_category_1,
        device_system_language as device_system_language_1,
        device_time_zone_offset_seconds as device_time_zone_offset_seconds_1,
        device_advertising_id as advertising_id_1,
        geo_continent as geo_continent_1,
        geo_country as geo_country_1,
        geo_city as geo_city_1,
        geo_metro as geo_metro_1,
        geo_region as geo_region_1,
        geo_sub_continent as geo_sub_continent_1,
        geo_locale as geo_locale_1,
        platform as platform_1,
        project_id as project_id_1,
        traffic_source_name as traffic_source_name_1,
        traffic_source_medium as traffic_source_medium_1,
        traffic_source_source as traffic_source_source_1,
        user_first_touch_timestamp as user_first_touch_timestamp_1,
        user_id as user_id_1,
        user_pseudo_id as user_pseudo_id_1,
        user_ltv as user_ltv_1,
        event_dimensions as event_dimensions_1,
        ecommerce as ecommerce_1,
        items as items_1
      from
        base_data base
      where
        event_name = 'note_share'
        and (
          1 = 1
          or platform = 'ANDROID'
          or device_screen_height <> 1400
        )
    ),
    table_2 as (
      select
        event_date as event_date_2,
        event_name as event_name_2,
        event_id as event_id_2,
        event_bundle_sequence_id as event_bundle_sequence_id_2,
        event_previous_timestamp as event_previous_timestamp_2,
        event_server_timestamp_offset as event_server_timestamp_offset_2,
        event_timestamp as event_timestamp_2,
        ingest_timestamp as ingest_timestamp_2,
        event_value_in_usd as event_value_in_usd_2,
        app_info_app_id as app_info_app_id_2,
        app_info_package_id as app_info_package_id_2,
        app_info_install_source as app_info_install_source_2,
        app_info_version as app_info_version_2,
        device_id as device_id_2,
        device_mobile_brand_name as device_mobile_brand_name_2,
        device_mobile_model_name as device_mobile_model_name_2,
        device_manufacturer as device_manufacturer_2,
        device_screen_width as device_screen_width_2,
        device_screen_height as device_screen_height_2,
        device_carrier as device_carrier_2,
        device_network_type as device_network_type_2,
        device_operating_system as device_operating_system_2,
        device_operating_system_version as device_operating_system_version_2,
        device_ua_browser as ua_browser_2,
        device_ua_browser_version as ua_browser_version_2,
        device_ua_os as ua_os_2,
        device_ua_os_version as ua_os_version_2,
        device_ua_device as ua_device_2,
        device_ua_device_category as ua_device_category_2,
        device_system_language as device_system_language_2,
        device_time_zone_offset_seconds as device_time_zone_offset_seconds_2,
        device_advertising_id as advertising_id_2,
        geo_continent as geo_continent_2,
        geo_country as geo_country_2,
        geo_city as geo_city_2,
        geo_metro as geo_metro_2,
        geo_region as geo_region_2,
        geo_sub_continent as geo_sub_continent_2,
        geo_locale as geo_locale_2,
        platform as platform_2,
        project_id as project_id_2,
        traffic_source_name as traffic_source_name_2,
        traffic_source_medium as traffic_source_medium_2,
        traffic_source_source as traffic_source_source_2,
        user_first_touch_timestamp as user_first_touch_timestamp_2,
        user_id as user_id_2,
        user_pseudo_id as user_pseudo_id_2,
        user_ltv as user_ltv_2,
        event_dimensions as event_dimensions_2,
        ecommerce as ecommerce_2,
        items as items_2
      from
        base_data base
      where
        event_name = 'note_export'
    ),
    join_table as (
      select
        table_0.*,
        table_1.event_id_1,
        table_1.event_name_1,
        table_1.user_pseudo_id_1,
        table_1.event_timestamp_1,
        table_2.event_id_2,
        table_2.event_name_2,
        table_2.user_pseudo_id_2,
        table_2.event_timestamp_2
      from
        table_0
        left outer join table_1 on table_0.user_pseudo_id_0 = table_1.user_pseudo_id_1
        and table_1.event_timestamp_1 - table_0.event_timestamp_0 > 0
        and table_1.event_timestamp_1 - table_0.event_timestamp_0 < 600 * 1000
        left outer join table_2 on table_1.user_pseudo_id_1 = table_2.user_pseudo_id_2
        and table_2.event_timestamp_2 - table_1.event_timestamp_1 > 0
        and table_2.event_timestamp_2 - table_1.event_timestamp_1 < 600 * 1000
    )
  select
    DAY,
    count(distinct user_pseudo_id_0) as add_button_click,
    (
      count(distinct user_pseudo_id_2)::decimal / NULLIF(count(distinct user_pseudo_id_0), 0)
    )::decimal(20, 4) as rate,
    count(distinct user_pseudo_id_1) as note_share,
    (
      count(distinct user_pseudo_id_1)::decimal / NULLIF(count(distinct user_pseudo_id_0), 0)
    )::decimal(20, 4) as note_share_rate,
    count(distinct user_pseudo_id_2) as note_export,
    (
      count(distinct user_pseudo_id_2)::decimal / NULLIF(count(distinct user_pseudo_id_1), 0)
    )::decimal(20, 4) as note_export_rate
  from
    join_table
  group by
    DAY
  `.trim().replace(/ /g, ''),
    );

  });

  test('funnel sql - first event extra conditions', () => {

    const sql = buildFunnelDataSql('app1', 'test-view', {
      schemaName: 'app1',
      computeMethod: ExploreComputeMethod.USER_CNT,
      specifyJoinColumn: true,
      joinColumn: 'user_pseudo_id',
      conversionIntervalType: ExploreConversionIntervalType.CUSTOMIZE,
      conversionIntervalInSeconds: 10*60,
      firstEventExtraCondition: {
        eventName: 'add_button_click',
        conditions: [
          {
            category: 'event',
            property: '_session_duration',
            operator: '>',
            value: '200',
            dataType: MetadataValueType.INTEGER,
          },
          {
            category: 'user',
            property: '_user_first_touch_timestamp',
            operator: '>',
            value: '1686532526770',
            dataType: MetadataValueType.INTEGER,
          },
        ],
        conditionOperator: 'and',

      },
      eventAndConditions: [
        {
          eventName: 'add_button_click',
          conditions: [{
            category: 'other',
            property: 'platform',
            operator: '=',
            value: 'ANDROID',
            dataType: MetadataValueType.STRING,
          },
          {
            category: 'device',
            property: 'screen_height',
            operator: '<>',
            value: '1400',
            dataType: MetadataValueType.INTEGER,
          }],
          conditionOperator: 'and',
        },
        {
          eventName: 'note_share',
          conditions: [{
            category: 'other',
            property: 'platform',
            operator: '=',
            value: 'ANDROID',
            dataType: MetadataValueType.STRING,
          },
          {
            category: 'device',
            property: 'screen_height',
            operator: '<>',
            value: '1400',
            dataType: MetadataValueType.INTEGER,
          }],
          conditionOperator: 'or',

        },
        {
          eventName: 'note_export',
        },
      ],
      timeScopeType: ExploreTimeScopeType.FIXED,
      timeStart: new Date('2023-04-30'),
      timeEnd: new Date('2023-06-30'),
      groupColumn: ExploreGroupColumn.DAY,
    });

    expect(sql.trim().replace(/ /g, '')).toEqual(`CREATE OR REPLACE VIEW
    app1.test - view AS
  with
    base_data as (
      select
        TO_CHAR(
          TIMESTAMP 'epoch' + cast(event_timestamp / 1000 as bigint) * INTERVAL '1 second',
          'YYYY-MM'
        ) as month,
        TO_CHAR(
          date_trunc(
            'week',
            TIMESTAMP 'epoch' + cast(event_timestamp / 1000 as bigint) * INTERVAL '1 second'
          ),
          'YYYY-MM-DD'
        ) || ' - ' || TO_CHAR(
          date_trunc(
            'week',
            (
              TIMESTAMP 'epoch' + cast(event_timestamp / 1000 as bigint) * INTERVAL '1 second'
            ) + INTERVAL '6 days'
          ),
          'YYYY-MM-DD'
        ) as week,
        TO_CHAR(
          TIMESTAMP 'epoch' + cast(event_timestamp / 1000 as bigint) * INTERVAL '1 second',
          'YYYY-MM-DD'
        ) as day,
        TO_CHAR(
          TIMESTAMP 'epoch' + cast(event_timestamp / 1000 as bigint) * INTERVAL '1 second',
          'YYYY-MM-DD HH24'
        ) || '00:00' as hour,
        event_params,
        user_properties,
        event_date,
        event_name,
        event_id,
        event_bundle_sequence_id::bigint as event_bundle_sequence_id,
        event_previous_timestamp::bigint as event_previous_timestamp,
        event_server_timestamp_offset::bigint as event_server_timestamp_offset,
        event_timestamp::bigint as event_timestamp,
        ingest_timestamp,
        event_value_in_usd,
        app_info.app_id::varchar as app_info_app_id,
        app_info.id::varchar as app_info_package_id,
        app_info.install_source::varchar as app_info_install_source,
        app_info.version::varchar as app_info_version,
        device.vendor_id::varchar as device_id,
        device.mobile_brand_name::varchar as device_mobile_brand_name,
        device.mobile_model_name::varchar as device_mobile_model_name,
        device.manufacturer::varchar as device_manufacturer,
        device.screen_width::bigint as device_screen_width,
        device.screen_height::bigint as device_screen_height,
        device.carrier::varchar as device_carrier,
        device.network_type::varchar as device_network_type,
        device.operating_system::varchar as device_operating_system,
        device.operating_system_version::varchar as device_operating_system_version,
        device.ua_browser::varchar as device_ua_browser,
        device.ua_browser_version::varchar as device_ua_browser_version,
        device.ua_os::varchar as device_ua_os,
        device.ua_os_version::varchar as device_ua_os_version,
        device.ua_device::varchar as device_ua_device,
        device.ua_device_category::varchar as device_ua_device_category,
        device.system_language::varchar as device_system_language,
        device.time_zone_offset_seconds::bigint as device_time_zone_offset_seconds,
        device.advertising_id::varchar as device_advertising_id,
        geo.continent::varchar as geo_continent,
        geo.country::varchar as geo_country,
        geo.city::varchar as geo_city,
        geo.metro::varchar as geo_metro,
        geo.region::varchar as geo_region,
        geo.sub_continent::varchar as geo_sub_continent,
        geo.locale::varchar as geo_locale,
        platform,
        project_id,
        traffic_source.name::varchar as traffic_source_name,
        traffic_source.medium::varchar as traffic_source_medium,
        traffic_source.source::varchar as traffic_source_source,
        user_first_touch_timestamp,
        user_id,
        user_pseudo_id,
        user_ltv,
        event_dimensions,
        ecommerce,
        items
      from
        app1.ods_events ods
      where
        event_date >= 'SunApr30202300:00:00GMT+0000(CoordinatedUniversalTime)'
        and event_date <= 'FriJun30202300:00:00GMT+0000(CoordinatedUniversalTime)'
        and event_name in ('add_button_click', 'note_share', 'note_export')
    ),
    table_0 as (
      select
        month,
        week,
        day,
        hour,
        event_date as event_date_0,
        event_name as event_name_0,
        event_id as event_id_0,
        event_bundle_sequence_id as event_bundle_sequence_id_0,
        event_previous_timestamp as event_previous_timestamp_0,
        event_server_timestamp_offset as event_server_timestamp_offset_0,
        event_timestamp as event_timestamp_0,
        ingest_timestamp as ingest_timestamp_0,
        event_value_in_usd as event_value_in_usd_0,
        app_info_app_id as app_info_app_id_0,
        app_info_package_id as app_info_package_id_0,
        app_info_install_source as app_info_install_source_0,
        app_info_version as app_info_version_0,
        device_id as device_id_0,
        device_mobile_brand_name as device_mobile_brand_name_0,
        device_mobile_model_name as device_mobile_model_name_0,
        device_manufacturer as device_manufacturer_0,
        device_screen_width as device_screen_width_0,
        device_screen_height as device_screen_height_0,
        device_carrier as device_carrier_0,
        device_network_type as device_network_type_0,
        device_operating_system as device_operating_system_0,
        device_operating_system_version as device_operating_system_version_0,
        device_ua_browser as ua_browser_0,
        device_ua_browser_version as ua_browser_version_0,
        device_ua_os as ua_os_0,
        device_ua_os_version as ua_os_version_0,
        device_ua_device as ua_device_0,
        device_ua_device_category as ua_device_category_0,
        device_system_language as device_system_language_0,
        device_time_zone_offset_seconds as device_time_zone_offset_seconds_0,
        device_advertising_id as advertising_id_0,
        geo_continent as geo_continent_0,
        geo_country as geo_country_0,
        geo_city as geo_city_0,
        geo_metro as geo_metro_0,
        geo_region as geo_region_0,
        geo_sub_continent as geo_sub_continent_0,
        geo_locale as geo_locale_0,
        platform as platform_0,
        project_id as project_id_0,
        traffic_source_name as traffic_source_name_0,
        traffic_source_medium as traffic_source_medium_0,
        traffic_source_source as traffic_source_source_0,
        user_first_touch_timestamp as user_first_touch_timestamp_0,
        user_id as user_id_0,
        user_pseudo_id as user_pseudo_id_0,
        user_ltv as user_ltv_0,
        event_dimensions as event_dimensions_0,
        ecommerce as ecommerce_0,
        items as items_0,
        (
          select
            ep.value.int_value
          from
            base_data e,
            e.event_params ep
          where
            ep.key = '_session_duration'
            and e.event_id = base.event_id
          limit
            1
        ) as event__session_duration,
        (
          select
            up.value.int_value
          from
            base_data e,
            e.user_properties up
          where
            up.key = '_user_first_touch_timestamp'
            and e.event_id = base.event_id
          limit
            1
        ) as user__user_first_touch_timestamp
      from
        base_data base
      where
        event_name = 'add_button_click'
        and (
          1 = 1
          and platform = 'ANDROID'
          and device_screen_height <> 1400
        )
        and (
          1 = 1
          and event__session_duration > 200
          and user__user_first_touch_timestamp > 1686532526770
        )
    ),
    table_1 as (
      select
        event_date as event_date_1,
        event_name as event_name_1,
        event_id as event_id_1,
        event_bundle_sequence_id as event_bundle_sequence_id_1,
        event_previous_timestamp as event_previous_timestamp_1,
        event_server_timestamp_offset as event_server_timestamp_offset_1,
        event_timestamp as event_timestamp_1,
        ingest_timestamp as ingest_timestamp_1,
        event_value_in_usd as event_value_in_usd_1,
        app_info_app_id as app_info_app_id_1,
        app_info_package_id as app_info_package_id_1,
        app_info_install_source as app_info_install_source_1,
        app_info_version as app_info_version_1,
        device_id as device_id_1,
        device_mobile_brand_name as device_mobile_brand_name_1,
        device_mobile_model_name as device_mobile_model_name_1,
        device_manufacturer as device_manufacturer_1,
        device_screen_width as device_screen_width_1,
        device_screen_height as device_screen_height_1,
        device_carrier as device_carrier_1,
        device_network_type as device_network_type_1,
        device_operating_system as device_operating_system_1,
        device_operating_system_version as device_operating_system_version_1,
        device_ua_browser as ua_browser_1,
        device_ua_browser_version as ua_browser_version_1,
        device_ua_os as ua_os_1,
        device_ua_os_version as ua_os_version_1,
        device_ua_device as ua_device_1,
        device_ua_device_category as ua_device_category_1,
        device_system_language as device_system_language_1,
        device_time_zone_offset_seconds as device_time_zone_offset_seconds_1,
        device_advertising_id as advertising_id_1,
        geo_continent as geo_continent_1,
        geo_country as geo_country_1,
        geo_city as geo_city_1,
        geo_metro as geo_metro_1,
        geo_region as geo_region_1,
        geo_sub_continent as geo_sub_continent_1,
        geo_locale as geo_locale_1,
        platform as platform_1,
        project_id as project_id_1,
        traffic_source_name as traffic_source_name_1,
        traffic_source_medium as traffic_source_medium_1,
        traffic_source_source as traffic_source_source_1,
        user_first_touch_timestamp as user_first_touch_timestamp_1,
        user_id as user_id_1,
        user_pseudo_id as user_pseudo_id_1,
        user_ltv as user_ltv_1,
        event_dimensions as event_dimensions_1,
        ecommerce as ecommerce_1,
        items as items_1
      from
        base_data base
      where
        event_name = 'note_share'
        and (
          1 = 1
          or platform = 'ANDROID'
          or device_screen_height <> 1400
        )
    ),
    table_2 as (
      select
        event_date as event_date_2,
        event_name as event_name_2,
        event_id as event_id_2,
        event_bundle_sequence_id as event_bundle_sequence_id_2,
        event_previous_timestamp as event_previous_timestamp_2,
        event_server_timestamp_offset as event_server_timestamp_offset_2,
        event_timestamp as event_timestamp_2,
        ingest_timestamp as ingest_timestamp_2,
        event_value_in_usd as event_value_in_usd_2,
        app_info_app_id as app_info_app_id_2,
        app_info_package_id as app_info_package_id_2,
        app_info_install_source as app_info_install_source_2,
        app_info_version as app_info_version_2,
        device_id as device_id_2,
        device_mobile_brand_name as device_mobile_brand_name_2,
        device_mobile_model_name as device_mobile_model_name_2,
        device_manufacturer as device_manufacturer_2,
        device_screen_width as device_screen_width_2,
        device_screen_height as device_screen_height_2,
        device_carrier as device_carrier_2,
        device_network_type as device_network_type_2,
        device_operating_system as device_operating_system_2,
        device_operating_system_version as device_operating_system_version_2,
        device_ua_browser as ua_browser_2,
        device_ua_browser_version as ua_browser_version_2,
        device_ua_os as ua_os_2,
        device_ua_os_version as ua_os_version_2,
        device_ua_device as ua_device_2,
        device_ua_device_category as ua_device_category_2,
        device_system_language as device_system_language_2,
        device_time_zone_offset_seconds as device_time_zone_offset_seconds_2,
        device_advertising_id as advertising_id_2,
        geo_continent as geo_continent_2,
        geo_country as geo_country_2,
        geo_city as geo_city_2,
        geo_metro as geo_metro_2,
        geo_region as geo_region_2,
        geo_sub_continent as geo_sub_continent_2,
        geo_locale as geo_locale_2,
        platform as platform_2,
        project_id as project_id_2,
        traffic_source_name as traffic_source_name_2,
        traffic_source_medium as traffic_source_medium_2,
        traffic_source_source as traffic_source_source_2,
        user_first_touch_timestamp as user_first_touch_timestamp_2,
        user_id as user_id_2,
        user_pseudo_id as user_pseudo_id_2,
        user_ltv as user_ltv_2,
        event_dimensions as event_dimensions_2,
        ecommerce as ecommerce_2,
        items as items_2
      from
        base_data base
      where
        event_name = 'note_export'
    ),
    join_table as (
      select
        table_0.*,
        table_1.event_id_1,
        table_1.event_name_1,
        table_1.user_pseudo_id_1,
        table_1.event_timestamp_1,
        table_2.event_id_2,
        table_2.event_name_2,
        table_2.user_pseudo_id_2,
        table_2.event_timestamp_2
      from
        table_0
        left outer join table_1 on table_0.user_pseudo_id_0 = table_1.user_pseudo_id_1
        and table_1.event_timestamp_1 - table_0.event_timestamp_0 > 0
        and table_1.event_timestamp_1 - table_0.event_timestamp_0 < 600 * 1000
        left outer join table_2 on table_1.user_pseudo_id_1 = table_2.user_pseudo_id_2
        and table_2.event_timestamp_2 - table_1.event_timestamp_1 > 0
        and table_2.event_timestamp_2 - table_1.event_timestamp_1 < 600 * 1000
    )
  select
    DAY,
    count(distinct user_pseudo_id_0) as add_button_click,
    (
      count(distinct user_pseudo_id_2)::decimal / NULLIF(count(distinct user_pseudo_id_0), 0)
    )::decimal(20, 4) as rate,
    count(distinct user_pseudo_id_1) as note_share,
    (
      count(distinct user_pseudo_id_1)::decimal / NULLIF(count(distinct user_pseudo_id_0), 0)
    )::decimal(20, 4) as note_share_rate,
    count(distinct user_pseudo_id_2) as note_export,
    (
      count(distinct user_pseudo_id_2)::decimal / NULLIF(count(distinct user_pseudo_id_1), 0)
    )::decimal(20, 4) as note_export_rate
  from
    join_table
  group by
    DAY
  `.trim().replace(/ /g, ''),
    );

  });

  test('funnel view - first event extra conditions', () => {

    const sql = buildFunnelView('app1', 'test-view', {
      schemaName: 'app1',
      computeMethod: ExploreComputeMethod.USER_CNT,
      specifyJoinColumn: true,
      joinColumn: 'user_pseudo_id',
      conversionIntervalType: ExploreConversionIntervalType.CUSTOMIZE,
      conversionIntervalInSeconds: 10*60,
      firstEventExtraCondition: {
        eventName: 'add_button_click',
        conditions: [
          {
            category: 'event',
            property: '_session_duration',
            operator: '>',
            value: '200',
            dataType: MetadataValueType.INTEGER,
          },
          {
            category: 'user',
            property: '_user_first_touch_timestamp',
            operator: '>',
            value: '1686532526770',
            dataType: MetadataValueType.INTEGER,
          },
        ],
        conditionOperator: 'and',

      },
      eventAndConditions: [
        {
          eventName: 'add_button_click',
          conditions: [{
            category: 'other',
            property: 'platform',
            operator: '=',
            value: 'ANDROID',
            dataType: MetadataValueType.STRING,
          },
          {
            category: 'device',
            property: 'screen_height',
            operator: '<>',
            value: '1400',
            dataType: MetadataValueType.INTEGER,
          }],
          conditionOperator: 'and',
        },
        {
          eventName: 'note_share',
          conditions: [{
            category: 'other',
            property: 'platform',
            operator: '=',
            value: 'ANDROID',
            dataType: MetadataValueType.STRING,
          },
          {
            category: 'device',
            property: 'screen_height',
            operator: '<>',
            value: '1400',
            dataType: MetadataValueType.INTEGER,
          }],
          conditionOperator: 'or',

        },
        {
          eventName: 'note_export',
        },
      ],
      timeScopeType: ExploreTimeScopeType.FIXED,
      timeStart: new Date('2023-04-30'),
      timeEnd: new Date('2023-06-30'),
      groupColumn: ExploreGroupColumn.DAY,
    });

    expect(sql.trim().replace(/ /g, '')).toEqual(`CREATE OR REPLACE VIEW
    app1.test - view AS
  with
    base_data as (
      select
        TO_CHAR(
          TIMESTAMP 'epoch' + cast(event_timestamp / 1000 as bigint) * INTERVAL '1 second',
          'YYYY-MM'
        ) as month,
        TO_CHAR(
          date_trunc(
            'week',
            TIMESTAMP 'epoch' + cast(event_timestamp / 1000 as bigint) * INTERVAL '1 second'
          ),
          'YYYY-MM-DD'
        ) || ' - ' || TO_CHAR(
          date_trunc(
            'week',
            (
              TIMESTAMP 'epoch' + cast(event_timestamp / 1000 as bigint) * INTERVAL '1 second'
            ) + INTERVAL '6 days'
          ),
          'YYYY-MM-DD'
        ) as week,
        TO_CHAR(
          TIMESTAMP 'epoch' + cast(event_timestamp / 1000 as bigint) * INTERVAL '1 second',
          'YYYY-MM-DD'
        ) as day,
        TO_CHAR(
          TIMESTAMP 'epoch' + cast(event_timestamp / 1000 as bigint) * INTERVAL '1 second',
          'YYYY-MM-DD HH24'
        ) || '00:00' as hour,
        event_params,
        user_properties,
        event_date,
        event_name,
        event_id,
        event_bundle_sequence_id::bigint as event_bundle_sequence_id,
        event_previous_timestamp::bigint as event_previous_timestamp,
        event_server_timestamp_offset::bigint as event_server_timestamp_offset,
        event_timestamp::bigint as event_timestamp,
        ingest_timestamp,
        event_value_in_usd,
        app_info.app_id::varchar as app_info_app_id,
        app_info.id::varchar as app_info_package_id,
        app_info.install_source::varchar as app_info_install_source,
        app_info.version::varchar as app_info_version,
        device.vendor_id::varchar as device_id,
        device.mobile_brand_name::varchar as device_mobile_brand_name,
        device.mobile_model_name::varchar as device_mobile_model_name,
        device.manufacturer::varchar as device_manufacturer,
        device.screen_width::bigint as device_screen_width,
        device.screen_height::bigint as device_screen_height,
        device.carrier::varchar as device_carrier,
        device.network_type::varchar as device_network_type,
        device.operating_system::varchar as device_operating_system,
        device.operating_system_version::varchar as device_operating_system_version,
        device.ua_browser::varchar as device_ua_browser,
        device.ua_browser_version::varchar as device_ua_browser_version,
        device.ua_os::varchar as device_ua_os,
        device.ua_os_version::varchar as device_ua_os_version,
        device.ua_device::varchar as device_ua_device,
        device.ua_device_category::varchar as device_ua_device_category,
        device.system_language::varchar as device_system_language,
        device.time_zone_offset_seconds::bigint as device_time_zone_offset_seconds,
        device.advertising_id::varchar as device_advertising_id,
        geo.continent::varchar as geo_continent,
        geo.country::varchar as geo_country,
        geo.city::varchar as geo_city,
        geo.metro::varchar as geo_metro,
        geo.region::varchar as geo_region,
        geo.sub_continent::varchar as geo_sub_continent,
        geo.locale::varchar as geo_locale,
        platform,
        project_id,
        traffic_source.name::varchar as traffic_source_name,
        traffic_source.medium::varchar as traffic_source_medium,
        traffic_source.source::varchar as traffic_source_source,
        user_first_touch_timestamp,
        user_id,
        user_pseudo_id,
        user_ltv,
        event_dimensions,
        ecommerce,
        items
      from
        app1.ods_events ods
      where
        event_date >= 'SunApr30202300:00:00GMT+0000(CoordinatedUniversalTime)'
        and event_date <= 'FriJun30202300:00:00GMT+0000(CoordinatedUniversalTime)'
        and event_name in ('add_button_click', 'note_share', 'note_export')
    ),
    table_0 as (
      select
        month,
        week,
        day,
        hour,
        event_date as event_date_0,
        event_name as event_name_0,
        event_id as event_id_0,
        event_bundle_sequence_id as event_bundle_sequence_id_0,
        event_previous_timestamp as event_previous_timestamp_0,
        event_server_timestamp_offset as event_server_timestamp_offset_0,
        event_timestamp as event_timestamp_0,
        ingest_timestamp as ingest_timestamp_0,
        event_value_in_usd as event_value_in_usd_0,
        app_info_app_id as app_info_app_id_0,
        app_info_package_id as app_info_package_id_0,
        app_info_install_source as app_info_install_source_0,
        app_info_version as app_info_version_0,
        device_id as device_id_0,
        device_mobile_brand_name as device_mobile_brand_name_0,
        device_mobile_model_name as device_mobile_model_name_0,
        device_manufacturer as device_manufacturer_0,
        device_screen_width as device_screen_width_0,
        device_screen_height as device_screen_height_0,
        device_carrier as device_carrier_0,
        device_network_type as device_network_type_0,
        device_operating_system as device_operating_system_0,
        device_operating_system_version as device_operating_system_version_0,
        device_ua_browser as ua_browser_0,
        device_ua_browser_version as ua_browser_version_0,
        device_ua_os as ua_os_0,
        device_ua_os_version as ua_os_version_0,
        device_ua_device as ua_device_0,
        device_ua_device_category as ua_device_category_0,
        device_system_language as device_system_language_0,
        device_time_zone_offset_seconds as device_time_zone_offset_seconds_0,
        device_advertising_id as advertising_id_0,
        geo_continent as geo_continent_0,
        geo_country as geo_country_0,
        geo_city as geo_city_0,
        geo_metro as geo_metro_0,
        geo_region as geo_region_0,
        geo_sub_continent as geo_sub_continent_0,
        geo_locale as geo_locale_0,
        platform as platform_0,
        project_id as project_id_0,
        traffic_source_name as traffic_source_name_0,
        traffic_source_medium as traffic_source_medium_0,
        traffic_source_source as traffic_source_source_0,
        user_first_touch_timestamp as user_first_touch_timestamp_0,
        user_id as user_id_0,
        user_pseudo_id as user_pseudo_id_0,
        user_ltv as user_ltv_0,
        event_dimensions as event_dimensions_0,
        ecommerce as ecommerce_0,
        items as items_0,
        (
          select
            ep.value.int_value
          from
            base_data e,
            e.event_params ep
          where
            ep.key = '_session_duration'
            and e.event_id = base.event_id
          limit
            1
        ) as event__session_duration,
        (
          select
            up.value.int_value
          from
            base_data e,
            e.user_properties up
          where
            up.key = '_user_first_touch_timestamp'
            and e.event_id = base.event_id
          limit
            1
        ) as user__user_first_touch_timestamp
      from
        base_data base
      where
        event_name = 'add_button_click'
        and (
          1 = 1
          and platform = 'ANDROID'
          and device_screen_height <> 1400
        )
        and (
          1 = 1
          and event__session_duration > 200
          and user__user_first_touch_timestamp > 1686532526770
        )
    ),
    table_1 as (
      select
        event_date as event_date_1,
        event_name as event_name_1,
        event_id as event_id_1,
        event_bundle_sequence_id as event_bundle_sequence_id_1,
        event_previous_timestamp as event_previous_timestamp_1,
        event_server_timestamp_offset as event_server_timestamp_offset_1,
        event_timestamp as event_timestamp_1,
        ingest_timestamp as ingest_timestamp_1,
        event_value_in_usd as event_value_in_usd_1,
        app_info_app_id as app_info_app_id_1,
        app_info_package_id as app_info_package_id_1,
        app_info_install_source as app_info_install_source_1,
        app_info_version as app_info_version_1,
        device_id as device_id_1,
        device_mobile_brand_name as device_mobile_brand_name_1,
        device_mobile_model_name as device_mobile_model_name_1,
        device_manufacturer as device_manufacturer_1,
        device_screen_width as device_screen_width_1,
        device_screen_height as device_screen_height_1,
        device_carrier as device_carrier_1,
        device_network_type as device_network_type_1,
        device_operating_system as device_operating_system_1,
        device_operating_system_version as device_operating_system_version_1,
        device_ua_browser as ua_browser_1,
        device_ua_browser_version as ua_browser_version_1,
        device_ua_os as ua_os_1,
        device_ua_os_version as ua_os_version_1,
        device_ua_device as ua_device_1,
        device_ua_device_category as ua_device_category_1,
        device_system_language as device_system_language_1,
        device_time_zone_offset_seconds as device_time_zone_offset_seconds_1,
        device_advertising_id as advertising_id_1,
        geo_continent as geo_continent_1,
        geo_country as geo_country_1,
        geo_city as geo_city_1,
        geo_metro as geo_metro_1,
        geo_region as geo_region_1,
        geo_sub_continent as geo_sub_continent_1,
        geo_locale as geo_locale_1,
        platform as platform_1,
        project_id as project_id_1,
        traffic_source_name as traffic_source_name_1,
        traffic_source_medium as traffic_source_medium_1,
        traffic_source_source as traffic_source_source_1,
        user_first_touch_timestamp as user_first_touch_timestamp_1,
        user_id as user_id_1,
        user_pseudo_id as user_pseudo_id_1,
        user_ltv as user_ltv_1,
        event_dimensions as event_dimensions_1,
        ecommerce as ecommerce_1,
        items as items_1
      from
        base_data base
      where
        event_name = 'note_share'
        and (
          1 = 1
          or platform = 'ANDROID'
          or device_screen_height <> 1400
        )
    ),
    table_2 as (
      select
        event_date as event_date_2,
        event_name as event_name_2,
        event_id as event_id_2,
        event_bundle_sequence_id as event_bundle_sequence_id_2,
        event_previous_timestamp as event_previous_timestamp_2,
        event_server_timestamp_offset as event_server_timestamp_offset_2,
        event_timestamp as event_timestamp_2,
        ingest_timestamp as ingest_timestamp_2,
        event_value_in_usd as event_value_in_usd_2,
        app_info_app_id as app_info_app_id_2,
        app_info_package_id as app_info_package_id_2,
        app_info_install_source as app_info_install_source_2,
        app_info_version as app_info_version_2,
        device_id as device_id_2,
        device_mobile_brand_name as device_mobile_brand_name_2,
        device_mobile_model_name as device_mobile_model_name_2,
        device_manufacturer as device_manufacturer_2,
        device_screen_width as device_screen_width_2,
        device_screen_height as device_screen_height_2,
        device_carrier as device_carrier_2,
        device_network_type as device_network_type_2,
        device_operating_system as device_operating_system_2,
        device_operating_system_version as device_operating_system_version_2,
        device_ua_browser as ua_browser_2,
        device_ua_browser_version as ua_browser_version_2,
        device_ua_os as ua_os_2,
        device_ua_os_version as ua_os_version_2,
        device_ua_device as ua_device_2,
        device_ua_device_category as ua_device_category_2,
        device_system_language as device_system_language_2,
        device_time_zone_offset_seconds as device_time_zone_offset_seconds_2,
        device_advertising_id as advertising_id_2,
        geo_continent as geo_continent_2,
        geo_country as geo_country_2,
        geo_city as geo_city_2,
        geo_metro as geo_metro_2,
        geo_region as geo_region_2,
        geo_sub_continent as geo_sub_continent_2,
        geo_locale as geo_locale_2,
        platform as platform_2,
        project_id as project_id_2,
        traffic_source_name as traffic_source_name_2,
        traffic_source_medium as traffic_source_medium_2,
        traffic_source_source as traffic_source_source_2,
        user_first_touch_timestamp as user_first_touch_timestamp_2,
        user_id as user_id_2,
        user_pseudo_id as user_pseudo_id_2,
        user_ltv as user_ltv_2,
        event_dimensions as event_dimensions_2,
        ecommerce as ecommerce_2,
        items as items_2
      from
        base_data base
      where
        event_name = 'note_export'
    ),
    join_table as (
      select
        table_0.*,
        table_1.event_id_1,
        table_1.event_name_1,
        table_1.user_pseudo_id_1,
        table_1.event_timestamp_1,
        table_2.event_id_2,
        table_2.event_name_2,
        table_2.user_pseudo_id_2,
        table_2.event_timestamp_2
      from
        table_0
        left outer join table_1 on table_0.user_pseudo_id_0 = table_1.user_pseudo_id_1
        and table_1.event_timestamp_1 - table_0.event_timestamp_0 > 0
        and table_1.event_timestamp_1 - table_0.event_timestamp_0 < 600 * 1000
        left outer join table_2 on table_1.user_pseudo_id_1 = table_2.user_pseudo_id_2
        and table_2.event_timestamp_2 - table_1.event_timestamp_1 > 0
        and table_2.event_timestamp_2 - table_1.event_timestamp_1 < 600 * 1000
    ),
    final_table as (
      select
        month,
        week,
        day,
        hour,
        event_id_0 as e_id_0,
        event_name_0 as e_name_0,
        user_pseudo_id_0 as u_id_0,
        event_id_1 as e_id_1,
        event_name_1 as e_name_1,
        user_pseudo_id_1 as u_id_1,
        event_id_2 as e_id_2,
        event_name_2 as e_name_2,
        user_pseudo_id_2 as u_id_2
      from
        join_table
      group by
        month,
        week,
        day,
        hour,
        event_id_0,
        event_name_0,
        user_pseudo_id_0,
        event_id_1,
        event_name_1,
        user_pseudo_id_1,
        event_id_2,
        event_name_2,
        user_pseudo_id_2
    )
  select
    day::date as event_date,
    e_name_0::varchar as event_name,
    u_id_0::varchar as x_id
  from
    final_table
  where
    u_id_0 is not null
  union all
  select
    day::date as event_date,
    e_name_1::varchar as event_name,
    u_id_1::varchar as x_id
  from
    final_table
  where
    u_id_1 is not null
  union all
  select
    day::date as event_date,
    e_name_2::varchar as event_name,
    u_id_2::varchar as x_id
  from
    final_table
  where
    u_id_2 is not null
  `.trim().replace(/ /g, ''),
    );

  });

<<<<<<< HEAD
  test('retention view', () => {

    const sql = buildRetentionAnalysisView('app1', 'testview', {
      schemaName: 'app1',
      computeMethod: ExploreComputeMethod.USER_CNT,
      specifyJoinColumn: true,
      joinColumn: 'user_pseudo_id',
      conversionIntervalType: ExploreConversionIntervalType.CUSTOMIZE,
      conversionIntervalInSeconds: 10*60,
      eventAndConditions: [
        {
          eventName: 'add_button_click',
        },
        {
          eventName: 'note_share',
        },
        {
          eventName: 'note_export',
        },
      ],
      timeScopeType: ExploreTimeScopeType.FIXED,
      groupColumn: ExploreGroupColumn.DAY,
      timeStart: new Date('2023-06-19'),
      timeEnd: new Date('2023-06-22'),
      pairEventAndConditions: [
        {
          startEvent: {
            eventName: 'add_button_click',
          },
          backEvent: {
            eventName: 'note_share',
          },
        },
        {
          startEvent: {
            eventName: 'add_button_click',
          },
          backEvent: {
            eventName: 'note_export',
          },
        },
      ],

    });

    // console.log(sql);

    const expectResult = `CREATE OR REPLACE VIEW
    app1.testview AS
    with
    base_data as (
      select
        TO_CHAR(
=======
  test('event analysis sql', () => {

    const sql = buildEventAnalysisView('app1', 'testview', {
      schemaName: 'app1',
      computeMethod: ExploreComputeMethod.USER_CNT,
      specifyJoinColumn: false,
      eventAndConditions: [
        {
          eventName: 'add_button_click',

        },
        {
          eventName: 'note_share',

        },
        {
          eventName: 'note_export',

        },
      ],
      timeScopeType: ExploreTimeScopeType.FIXED,
      timeStart: new Date('2023-04-30'),
      timeEnd: new Date('2023-06-30'),
      groupColumn: ExploreGroupColumn.DAY,
    });

    expect(sql.trim().replace(/ /g, '')).toEqual(`CREATE OR REPLACE VIEW
    app1.testview AS
  with
    base_data as (
      select
        TO_CHAR(
          TIMESTAMP 'epoch' + cast(event_timestamp / 1000 as bigint) * INTERVAL '1 second',
          'YYYY-MM'
        ) as month,
        TO_CHAR(
>>>>>>> ecc75b87
          date_trunc(
            'week',
            TIMESTAMP 'epoch' + cast(event_timestamp / 1000 as bigint) * INTERVAL '1 second'
          ),
          'YYYY-MM-DD'
        ) || ' - ' || TO_CHAR(
          date_trunc(
            'week',
            (
              TIMESTAMP 'epoch' + cast(event_timestamp / 1000 as bigint) * INTERVAL '1 second'
            ) + INTERVAL '6 days'
          ),
          'YYYY-MM-DD'
        ) as week,
        TO_CHAR(
          TIMESTAMP 'epoch' + cast(event_timestamp / 1000 as bigint) * INTERVAL '1 second',
          'YYYY-MM-DD'
        ) as day,
        TO_CHAR(
          TIMESTAMP 'epoch' + cast(event_timestamp / 1000 as bigint) * INTERVAL '1 second',
          'YYYY-MM-DD HH24'
        ) || '00:00' as hour,
        event_params,
        user_properties,
        event_date,
        event_name,
        event_id,
        event_bundle_sequence_id::bigint as event_bundle_sequence_id,
        event_previous_timestamp::bigint as event_previous_timestamp,
        event_server_timestamp_offset::bigint as event_server_timestamp_offset,
        event_timestamp::bigint as event_timestamp,
        ingest_timestamp,
        event_value_in_usd,
        app_info.app_id::varchar as app_info_app_id,
        app_info.id::varchar as app_info_package_id,
        app_info.install_source::varchar as app_info_install_source,
        app_info.version::varchar as app_info_version,
        device.vendor_id::varchar as device_id,
        device.mobile_brand_name::varchar as device_mobile_brand_name,
        device.mobile_model_name::varchar as device_mobile_model_name,
        device.manufacturer::varchar as device_manufacturer,
        device.screen_width::bigint as device_screen_width,
        device.screen_height::bigint as device_screen_height,
        device.carrier::varchar as device_carrier,
        device.network_type::varchar as device_network_type,
        device.operating_system::varchar as device_operating_system,
        device.operating_system_version::varchar as device_operating_system_version,
        device.ua_browser::varchar as device_ua_browser,
        device.ua_browser_version::varchar as device_ua_browser_version,
        device.ua_os::varchar as device_ua_os,
        device.ua_os_version::varchar as device_ua_os_version,
        device.ua_device::varchar as device_ua_device,
        device.ua_device_category::varchar as device_ua_device_category,
        device.system_language::varchar as device_system_language,
        device.time_zone_offset_seconds::bigint as device_time_zone_offset_seconds,
        device.advertising_id::varchar as device_advertising_id,
        geo.continent::varchar as geo_continent,
        geo.country::varchar as geo_country,
        geo.city::varchar as geo_city,
        geo.metro::varchar as geo_metro,
        geo.region::varchar as geo_region,
        geo.sub_continent::varchar as geo_sub_continent,
        geo.locale::varchar as geo_locale,
        platform,
        project_id,
        traffic_source.name::varchar as traffic_source_name,
        traffic_source.medium::varchar as traffic_source_medium,
        traffic_source.source::varchar as traffic_source_source,
        user_first_touch_timestamp,
        user_id,
        user_pseudo_id,
        user_ltv,
        event_dimensions,
        ecommerce,
        items
      from
        app1.ods_events ods
      where
<<<<<<< HEAD
        event_date>='MonJun19202300:00:00GMT+0000(CoordinatedUniversalTime)'
        andevent_date<='ThuJun22202300:00:00GMT+0000(CoordinatedUniversalTime)'
        and event_name in ('add_button_click', 'note_share', 'note_export')
    ),
    data as (
      select
        event_date,
        event_name,
        user_pseudo_id
      from
        base_data
    ),
    first_date as (
      select
        min(event_date) as first_date
      from
        data
    ),
    date_list as (
      select
        '2023-06-20'::date as event_date
      union all
      select
        '2023-06-21'::date as event_date
      union all
      select
        '2023-06-22'::date as event_date
    ),
    first_table_0 as (
      select
        event_date,
        event_name,
        user_pseudo_id
      from
        data
        join first_date on data.event_date = first_date.first_date
      where
        data.event_name = 'add_button_click'
    ),
    second_table_0 as (
      select
        event_date,
        event_name,
        user_pseudo_id
      from
        data
        join first_date on data.event_date > first_date.first_date
      where
        data.event_name = 'note_share'
    ),
    first_table_1 as (
      select
        event_date,
        event_name,
        user_pseudo_id
      from
        data
        join first_date on data.event_date = first_date.first_date
      where
        data.event_name = 'add_button_click'
    ),
    second_table_1 as (
      select
        event_date,
        event_name,
        user_pseudo_id
      from
        data
        join first_date on data.event_date > first_date.first_date
      where
        data.event_name = 'note_export'
    ),
    result_table as (
      select
        first_table_0.event_name || '_' || 0 as grouping,
        first_table_0.event_date as start_event_date,
        first_table_0.user_pseudo_id as start_user_pseudo_id,
        date_list.event_date as event_date,
        second_table_0.user_pseudo_id as end_user_pseudo_id,
        second_table_0.event_date as end_event_date
      from
        first_table_0
        join date_list on 1 = 1
        left join second_table_0 on date_list.event_date = second_table_0.event_date
        and first_table_0.user_pseudo_id = second_table_0.user_pseudo_id
      union all
      select
        first_table_1.event_name || '_' || 1 as grouping,
        first_table_1.event_date as start_event_date,
        first_table_1.user_pseudo_id as start_user_pseudo_id,
        date_list.event_date as event_date,
        second_table_1.user_pseudo_id as end_user_pseudo_id,
        second_table_1.event_date as end_event_date
      from
        first_table_1
        join date_list on 1 = 1
        left join second_table_1 on date_list.event_date = second_table_1.event_date
        and first_table_1.user_pseudo_id = second_table_1.user_pseudo_id
    )
  select
    grouping,
    start_event_date,
    event_date,
    (
      count(distinct end_user_pseudo_id)::decimal / NULLIF(count(distinct start_user_pseudo_id), 0)
    )::decimal(20, 4) as retention
  from
    result_table
  group by
    grouping,
    start_event_date,
    event_date
  order by
    grouping,
    event_date`;

    expect(sql.trim().replace(/ /g, '')).toEqual(expectResult.trim().replace(/ /g, ''));

  });

  test('path analysis view', () => {

    const sql = buildPathAnalysisView('app1', 'testview', {
=======
        event_date >= 'Sun Apr 30 2023 00:00:00 GMT+0000 (Coordinated Universal Time)'
        and event_date <= 'Fri Jun 30 2023 00:00:00 GMT+0000 (Coordinated Universal Time)'
        and event_name in ('add_button_click', 'note_share', 'note_export')
    ),
    table_0 as (
      select
        month,
        week,
        day,
        hour,
        event_date as event_date_0,
        event_name as event_name_0,
        event_id as event_id_0,
        event_bundle_sequence_id as event_bundle_sequence_id_0,
        event_previous_timestamp as event_previous_timestamp_0,
        event_server_timestamp_offset as event_server_timestamp_offset_0,
        event_timestamp as event_timestamp_0,
        ingest_timestamp as ingest_timestamp_0,
        event_value_in_usd as event_value_in_usd_0,
        app_info_app_id as app_info_app_id_0,
        app_info_package_id as app_info_package_id_0,
        app_info_install_source as app_info_install_source_0,
        app_info_version as app_info_version_0,
        device_id as device_id_0,
        device_mobile_brand_name as device_mobile_brand_name_0,
        device_mobile_model_name as device_mobile_model_name_0,
        device_manufacturer as device_manufacturer_0,
        device_screen_width as device_screen_width_0,
        device_screen_height as device_screen_height_0,
        device_carrier as device_carrier_0,
        device_network_type as device_network_type_0,
        device_operating_system as device_operating_system_0,
        device_operating_system_version as device_operating_system_version_0,
        device_ua_browser as ua_browser_0,
        device_ua_browser_version as ua_browser_version_0,
        device_ua_os as ua_os_0,
        device_ua_os_version as ua_os_version_0,
        device_ua_device as ua_device_0,
        device_ua_device_category as ua_device_category_0,
        device_system_language as device_system_language_0,
        device_time_zone_offset_seconds as device_time_zone_offset_seconds_0,
        device_advertising_id as advertising_id_0,
        geo_continent as geo_continent_0,
        geo_country as geo_country_0,
        geo_city as geo_city_0,
        geo_metro as geo_metro_0,
        geo_region as geo_region_0,
        geo_sub_continent as geo_sub_continent_0,
        geo_locale as geo_locale_0,
        platform as platform_0,
        project_id as project_id_0,
        traffic_source_name as traffic_source_name_0,
        traffic_source_medium as traffic_source_medium_0,
        traffic_source_source as traffic_source_source_0,
        user_first_touch_timestamp as user_first_touch_timestamp_0,
        user_id as user_id_0,
        user_pseudo_id as user_pseudo_id_0,
        user_ltv as user_ltv_0,
        event_dimensions as event_dimensions_0,
        ecommerce as ecommerce_0,
        items as items_0
      from
        base_data base
      where
        event_name = 'add_button_click'
    ),
    table_1 as (
      select
        month,
        week,
        day,
        hour,
        event_date as event_date_1,
        event_name as event_name_1,
        event_id as event_id_1,
        event_bundle_sequence_id as event_bundle_sequence_id_1,
        event_previous_timestamp as event_previous_timestamp_1,
        event_server_timestamp_offset as event_server_timestamp_offset_1,
        event_timestamp as event_timestamp_1,
        ingest_timestamp as ingest_timestamp_1,
        event_value_in_usd as event_value_in_usd_1,
        app_info_app_id as app_info_app_id_1,
        app_info_package_id as app_info_package_id_1,
        app_info_install_source as app_info_install_source_1,
        app_info_version as app_info_version_1,
        device_id as device_id_1,
        device_mobile_brand_name as device_mobile_brand_name_1,
        device_mobile_model_name as device_mobile_model_name_1,
        device_manufacturer as device_manufacturer_1,
        device_screen_width as device_screen_width_1,
        device_screen_height as device_screen_height_1,
        device_carrier as device_carrier_1,
        device_network_type as device_network_type_1,
        device_operating_system as device_operating_system_1,
        device_operating_system_version as device_operating_system_version_1,
        device_ua_browser as ua_browser_1,
        device_ua_browser_version as ua_browser_version_1,
        device_ua_os as ua_os_1,
        device_ua_os_version as ua_os_version_1,
        device_ua_device as ua_device_1,
        device_ua_device_category as ua_device_category_1,
        device_system_language as device_system_language_1,
        device_time_zone_offset_seconds as device_time_zone_offset_seconds_1,
        device_advertising_id as advertising_id_1,
        geo_continent as geo_continent_1,
        geo_country as geo_country_1,
        geo_city as geo_city_1,
        geo_metro as geo_metro_1,
        geo_region as geo_region_1,
        geo_sub_continent as geo_sub_continent_1,
        geo_locale as geo_locale_1,
        platform as platform_1,
        project_id as project_id_1,
        traffic_source_name as traffic_source_name_1,
        traffic_source_medium as traffic_source_medium_1,
        traffic_source_source as traffic_source_source_1,
        user_first_touch_timestamp as user_first_touch_timestamp_1,
        user_id as user_id_1,
        user_pseudo_id as user_pseudo_id_1,
        user_ltv as user_ltv_1,
        event_dimensions as event_dimensions_1,
        ecommerce as ecommerce_1,
        items as items_1
      from
        base_data base
      where
        event_name = 'note_share'
    ),
    table_2 as (
      select
        month,
        week,
        day,
        hour,
        event_date as event_date_2,
        event_name as event_name_2,
        event_id as event_id_2,
        event_bundle_sequence_id as event_bundle_sequence_id_2,
        event_previous_timestamp as event_previous_timestamp_2,
        event_server_timestamp_offset as event_server_timestamp_offset_2,
        event_timestamp as event_timestamp_2,
        ingest_timestamp as ingest_timestamp_2,
        event_value_in_usd as event_value_in_usd_2,
        app_info_app_id as app_info_app_id_2,
        app_info_package_id as app_info_package_id_2,
        app_info_install_source as app_info_install_source_2,
        app_info_version as app_info_version_2,
        device_id as device_id_2,
        device_mobile_brand_name as device_mobile_brand_name_2,
        device_mobile_model_name as device_mobile_model_name_2,
        device_manufacturer as device_manufacturer_2,
        device_screen_width as device_screen_width_2,
        device_screen_height as device_screen_height_2,
        device_carrier as device_carrier_2,
        device_network_type as device_network_type_2,
        device_operating_system as device_operating_system_2,
        device_operating_system_version as device_operating_system_version_2,
        device_ua_browser as ua_browser_2,
        device_ua_browser_version as ua_browser_version_2,
        device_ua_os as ua_os_2,
        device_ua_os_version as ua_os_version_2,
        device_ua_device as ua_device_2,
        device_ua_device_category as ua_device_category_2,
        device_system_language as device_system_language_2,
        device_time_zone_offset_seconds as device_time_zone_offset_seconds_2,
        device_advertising_id as advertising_id_2,
        geo_continent as geo_continent_2,
        geo_country as geo_country_2,
        geo_city as geo_city_2,
        geo_metro as geo_metro_2,
        geo_region as geo_region_2,
        geo_sub_continent as geo_sub_continent_2,
        geo_locale as geo_locale_2,
        platform as platform_2,
        project_id as project_id_2,
        traffic_source_name as traffic_source_name_2,
        traffic_source_medium as traffic_source_medium_2,
        traffic_source_source as traffic_source_source_2,
        user_first_touch_timestamp as user_first_touch_timestamp_2,
        user_id as user_id_2,
        user_pseudo_id as user_pseudo_id_2,
        user_ltv as user_ltv_2,
        event_dimensions as event_dimensions_2,
        ecommerce as ecommerce_2,
        items as items_2
      from
        base_data base
      where
        event_name = 'note_export'
    ),
    join_table as (
      select
        table_0.month,
        table_0.week,
        table_0.day,
        table_0.hour,
        table_0.event_id_0 as event_id,
        table_0.event_name_0 as event_name,
        table_0.user_pseudo_id_0 as user_pseudo_id,
        table_0.event_timestamp_0 as event_timestamp
      from
        table_0
      union all
      select
        table_1.month,
        table_1.week,
        table_1.day,
        table_1.hour,
        table_1.event_id_1 as event_id,
        table_1.event_name_1 as event_name,
        table_1.user_pseudo_id_1 as user_pseudo_id,
        table_1.event_timestamp_1 as event_timestamp
      from
        table_1
      union all
      select
        table_2.month,
        table_2.week,
        table_2.day,
        table_2.hour,
        table_2.event_id_2 as event_id,
        table_2.event_name_2 as event_name,
        table_2.user_pseudo_id_2 as user_pseudo_id,
        table_2.event_timestamp_2 as event_timestamp
      from
        table_2
    ),
    final_table as (
      select
        month,
        week,
        day,
        hour,
        event_id as e_id,
        event_name as e_name,
        user_pseudo_id as u_id
      from
        join_table
      group by
        month,
        week,
        day,
        hour,
        event_id,
        event_name,
        user_pseudo_id
    )
  select
    day::date as event_date,
    e_name::varchar as event_name,
    u_id::varchar as x_id
  from
    final_table
  where
    u_id is not null
  `.trim().replace(/ /g, ''),
    );

  });

  test('event path analysis view', () => {

    const sql = buildEventPathAnalysisView('app1', 'testview', {
>>>>>>> ecc75b87
      schemaName: 'app1',
      computeMethod: ExploreComputeMethod.USER_CNT,
      specifyJoinColumn: true,
      joinColumn: 'user_pseudo_id',
      conversionIntervalType: ExploreConversionIntervalType.CUSTOMIZE,
      conversionIntervalInSeconds: 10*60,
<<<<<<< HEAD
      eventAndConditions: [
        {
          eventName: 'add_button_click',
        },
        {
          eventName: 'note_share',
=======
      firstEventExtraCondition: {
        eventName: 'add_button_click',
        conditions: [
          {
            category: 'event',
            property: '_session_duration',
            operator: '>',
            value: '200',
            dataType: MetadataValueType.INTEGER,
          },
          {
            category: 'user',
            property: '_user_first_touch_timestamp',
            operator: '>',
            value: '1686532526770',
            dataType: MetadataValueType.INTEGER,
          },
        ],
        conditionOperator: 'and',

      },
      eventAndConditions: [
        {
          eventName: 'add_button_click',
          conditions: [{
            category: 'other',
            property: 'platform',
            operator: '=',
            value: 'ANDROID',
            dataType: MetadataValueType.STRING,
          },
          {
            category: 'device',
            property: 'screen_height',
            operator: '<>',
            value: '1400',
            dataType: MetadataValueType.INTEGER,
          }],
          conditionOperator: 'and',
        },
        {
          eventName: 'note_share',
          conditions: [{
            category: 'other',
            property: 'platform',
            operator: '=',
            value: 'ANDROID',
            dataType: MetadataValueType.STRING,
          },
          {
            category: 'device',
            property: 'screen_height',
            operator: '<>',
            value: '1400',
            dataType: MetadataValueType.INTEGER,
          }],
          conditionOperator: 'or',

>>>>>>> ecc75b87
        },
        {
          eventName: 'note_export',
        },
      ],
      timeScopeType: ExploreTimeScopeType.FIXED,
<<<<<<< HEAD
      timeStart: new Date('2023-06-19'),
      timeEnd: new Date('2023-06-22'),
      groupColumn: ExploreGroupColumn.DAY,
      pathAnalysis: {
        type: 'SESSION',
=======
      groupColumn: ExploreGroupColumn.DAY,
      timeStart: new Date('2023-04-30'),
      timeEnd: new Date('2023-06-30'),
      pathAnalysis: {
        sessionType: ExplorePathSessionDef.SESSION,
        nodeType: ExplorePathNodeType.EVENT,
>>>>>>> ecc75b87
        lagSeconds: 3600,
      },
    });

<<<<<<< HEAD
    // console.log(sql)

=======
>>>>>>> ecc75b87
    const expectResult = `CREATE OR REPLACE VIEW
    app1.testview AS
  with
    base_data as (
      select
        TO_CHAR(
<<<<<<< HEAD
=======
          TIMESTAMP 'epoch' + cast(event_timestamp / 1000 as bigint) * INTERVAL '1 second',
          'YYYY-MM'
        ) as month,
        TO_CHAR(
>>>>>>> ecc75b87
          date_trunc(
            'week',
            TIMESTAMP 'epoch' + cast(event_timestamp / 1000 as bigint) * INTERVAL '1 second'
          ),
          'YYYY-MM-DD'
        ) || ' - ' || TO_CHAR(
          date_trunc(
            'week',
            (
              TIMESTAMP 'epoch' + cast(event_timestamp / 1000 as bigint) * INTERVAL '1 second'
            ) + INTERVAL '6 days'
          ),
          'YYYY-MM-DD'
        ) as week,
        TO_CHAR(
          TIMESTAMP 'epoch' + cast(event_timestamp / 1000 as bigint) * INTERVAL '1 second',
          'YYYY-MM-DD'
        ) as day,
        TO_CHAR(
          TIMESTAMP 'epoch' + cast(event_timestamp / 1000 as bigint) * INTERVAL '1 second',
          'YYYY-MM-DD HH24'
        ) || '00:00' as hour,
        event_params,
        user_properties,
        event_date,
        event_name,
        event_id,
        event_bundle_sequence_id::bigint as event_bundle_sequence_id,
        event_previous_timestamp::bigint as event_previous_timestamp,
        event_server_timestamp_offset::bigint as event_server_timestamp_offset,
        event_timestamp::bigint as event_timestamp,
        ingest_timestamp,
        event_value_in_usd,
        app_info.app_id::varchar as app_info_app_id,
        app_info.id::varchar as app_info_package_id,
        app_info.install_source::varchar as app_info_install_source,
        app_info.version::varchar as app_info_version,
        device.vendor_id::varchar as device_id,
        device.mobile_brand_name::varchar as device_mobile_brand_name,
        device.mobile_model_name::varchar as device_mobile_model_name,
        device.manufacturer::varchar as device_manufacturer,
        device.screen_width::bigint as device_screen_width,
        device.screen_height::bigint as device_screen_height,
        device.carrier::varchar as device_carrier,
        device.network_type::varchar as device_network_type,
        device.operating_system::varchar as device_operating_system,
        device.operating_system_version::varchar as device_operating_system_version,
        device.ua_browser::varchar as device_ua_browser,
        device.ua_browser_version::varchar as device_ua_browser_version,
        device.ua_os::varchar as device_ua_os,
        device.ua_os_version::varchar as device_ua_os_version,
        device.ua_device::varchar as device_ua_device,
        device.ua_device_category::varchar as device_ua_device_category,
        device.system_language::varchar as device_system_language,
        device.time_zone_offset_seconds::bigint as device_time_zone_offset_seconds,
        device.advertising_id::varchar as device_advertising_id,
        geo.continent::varchar as geo_continent,
        geo.country::varchar as geo_country,
        geo.city::varchar as geo_city,
        geo.metro::varchar as geo_metro,
        geo.region::varchar as geo_region,
        geo.sub_continent::varchar as geo_sub_continent,
        geo.locale::varchar as geo_locale,
        platform,
        project_id,
        traffic_source.name::varchar as traffic_source_name,
        traffic_source.medium::varchar as traffic_source_medium,
        traffic_source.source::varchar as traffic_source_source,
        user_first_touch_timestamp,
        user_id,
        user_pseudo_id,
        user_ltv,
        event_dimensions,
        ecommerce,
        items
      from
        app1.ods_events ods
      where
<<<<<<< HEAD
        event_date>='MonJun19202300:00:00GMT+0000(CoordinatedUniversalTime)'
        and event_date<='ThuJun22202300:00:00GMT+0000(CoordinatedUniversalTime)'
=======
        event_date>='SunApr30202300:00:00GMT+0000(CoordinatedUniversalTime)'
        and event_date<='FriJun30202300:00:00GMT+0000(CoordinatedUniversalTime)'
>>>>>>> ecc75b87
        and event_name in ('add_button_click', 'note_share', 'note_export')
    ),
    mid_table as (
      select
        day::date as event_date,
        event_name,
        user_pseudo_id,
        event_id,
        event_timestamp,
        (
          select
            ep.value.string_value
          from
            base_data e,
            e.event_params ep
          where
            ep.key = '_session_id'
            and e.event_id = base.event_id
          limit
            1
        ) as session_id
      from
        base_data base
<<<<<<< HEAD
=======
      where
        (
          event_name = 'add_button_click'
          and (
            platform = 'ANDROID'
            and device_screen_height <> 1400
          )
        )
        or (
          event_name = 'note_share'
          and (
            platform = 'ANDROID'
            or device_screen_height <> 1400
          )
        )
>>>>>>> ecc75b87
    ),
    data as (
      select
        *,
        ROW_NUMBER() OVER (
          PARTITION BY
            user_pseudo_id,
            session_id
          ORDER BY
            event_timestamp asc
        ) as step_1,
        ROW_NUMBER() OVER (
          PARTITION BY
            user_pseudo_id,
            session_id
          ORDER BY
            event_timestamp asc
        ) + 1 as step_2
      from
        mid_table
    )
  select
    a.event_date as event_date,
    a.event_name || '_' || a.step_1 as source,
    CASE
      WHEN b.event_name is not null THEN b.event_name || '_' || a.step_2
      ELSE 'other_' || a.step_2
    END as target,
    count(distinct a.user_pseudo_id) as weight
  from
    data a
    left join data b on a.user_pseudo_id = b.user_pseudo_id
    and a.session_id = b.session_id
    and a.step_2 = b.step_1
  where
    a.step_2 <= 10
  group by
    a.event_date,
    a.event_name || '_' || a.step_1,
    CASE
      WHEN b.event_name is not null THEN b.event_name || '_' || a.step_2
      ELSE 'other_' || a.step_2
    END`;

    expect(sql.trim().replace(/ /g, '')).toEqual(expectResult.trim().replace(/ /g, ''));
  });

<<<<<<< HEAD
=======
  test('node path analysis view', () => {

    const sql = buildNodePathAnalysisView('app1', 'testview', {
      schemaName: 'app1',
      computeMethod: ExploreComputeMethod.USER_CNT,
      specifyJoinColumn: true,
      joinColumn: 'user_pseudo_id',
      conversionIntervalType: ExploreConversionIntervalType.CUSTOMIZE,
      conversionIntervalInSeconds: 10*60,
      timeScopeType: ExploreTimeScopeType.FIXED,
      groupColumn: ExploreGroupColumn.DAY,
      timeStart: new Date('2023-04-30'),
      timeEnd: new Date('2023-06-30'),
      pathAnalysis: {
        platform: MetadataPlatform.ANDROID,
        sessionType: ExplorePathSessionDef.SESSION,
        nodeType: ExplorePathNodeType.SCREEN_NAME,
        lagSeconds: 3600,
        nodes: ['NotepadActivity', 'NotepadExportActivity', 'NotepadShareActivity', 'NotepadPrintActivity'],
      },
    });

    console.log(sql);

    const expectResult = `CREATE OR REPLACE VIEW
    app1.testview AS
  with
    base_data as (
      select
        TO_CHAR(
          TIMESTAMP 'epoch' + cast(event_timestamp / 1000 as bigint) * INTERVAL '1 second',
          'YYYY-MM'
        ) as month,
        TO_CHAR(
          date_trunc(
            'week',
            TIMESTAMP 'epoch' + cast(event_timestamp / 1000 as bigint) * INTERVAL '1 second'
          ),
          'YYYY-MM-DD'
        ) || ' - ' || TO_CHAR(
          date_trunc(
            'week',
            (
              TIMESTAMP 'epoch' + cast(event_timestamp / 1000 as bigint) * INTERVAL '1 second'
            ) + INTERVAL '6 days'
          ),
          'YYYY-MM-DD'
        ) as week,
        TO_CHAR(
          TIMESTAMP 'epoch' + cast(event_timestamp / 1000 as bigint) * INTERVAL '1 second',
          'YYYY-MM-DD'
        ) as day,
        TO_CHAR(
          TIMESTAMP 'epoch' + cast(event_timestamp / 1000 as bigint) * INTERVAL '1 second',
          'YYYY-MM-DD HH24'
        ) || '00:00' as hour,
        event_params,
        user_properties,
        event_date,
        event_name,
        event_id,
        event_bundle_sequence_id::bigint as event_bundle_sequence_id,
        event_previous_timestamp::bigint as event_previous_timestamp,
        event_server_timestamp_offset::bigint as event_server_timestamp_offset,
        event_timestamp::bigint as event_timestamp,
        ingest_timestamp,
        event_value_in_usd,
        app_info.app_id::varchar as app_info_app_id,
        app_info.id::varchar as app_info_package_id,
        app_info.install_source::varchar as app_info_install_source,
        app_info.version::varchar as app_info_version,
        device.vendor_id::varchar as device_id,
        device.mobile_brand_name::varchar as device_mobile_brand_name,
        device.mobile_model_name::varchar as device_mobile_model_name,
        device.manufacturer::varchar as device_manufacturer,
        device.screen_width::bigint as device_screen_width,
        device.screen_height::bigint as device_screen_height,
        device.carrier::varchar as device_carrier,
        device.network_type::varchar as device_network_type,
        device.operating_system::varchar as device_operating_system,
        device.operating_system_version::varchar as device_operating_system_version,
        device.ua_browser::varchar as device_ua_browser,
        device.ua_browser_version::varchar as device_ua_browser_version,
        device.ua_os::varchar as device_ua_os,
        device.ua_os_version::varchar as device_ua_os_version,
        device.ua_device::varchar as device_ua_device,
        device.ua_device_category::varchar as device_ua_device_category,
        device.system_language::varchar as device_system_language,
        device.time_zone_offset_seconds::bigint as device_time_zone_offset_seconds,
        device.advertising_id::varchar as device_advertising_id,
        geo.continent::varchar as geo_continent,
        geo.country::varchar as geo_country,
        geo.city::varchar as geo_city,
        geo.metro::varchar as geo_metro,
        geo.region::varchar as geo_region,
        geo.sub_continent::varchar as geo_sub_continent,
        geo.locale::varchar as geo_locale,
        platform,
        project_id,
        traffic_source.name::varchar as traffic_source_name,
        traffic_source.medium::varchar as traffic_source_medium,
        traffic_source.source::varchar as traffic_source_source,
        user_first_touch_timestamp,
        user_id,
        user_pseudo_id,
        user_ltv,
        event_dimensions,
        ecommerce,
        items
      from
        app1.ods_events ods
      where
        event_date >= 'Sun Apr 30 2023 00:00:00 GMT+0000 (Coordinated Universal Time)'
        and event_date <= 'Fri Jun 30 2023 00:00:00 GMT+0000 (Coordinated Universal Time)'
        and event_name = '_screen_view'
        and platform = 'Android'
    ),
    mid_table as (
      select
        day::date as event_date,
        event_name,
        user_pseudo_id,
        event_id,
        event_timestamp,
        (
          select
            ep.value.string_value
          from
            base_data e,
            e.event_params ep
          where
            ep.key = '_session_id'
            and e.event_id = base.event_id
          limit
            1
        ) as session_id,
        (
          select
            ep.value.string_value
          from
            base_data e,
            e.event_params ep
          where
            ep.key = '_screen_name'
            and e.event_id = base.event_id
          limit
            1
        )::varchar as node
      from
        base_data base
      where
        node in (
          'NotepadActivity',
          'NotepadExportActivity',
          'NotepadShareActivity',
          'NotepadPrintActivity'
        )
    ),
    data as (
      select
        *,
        ROW_NUMBER() OVER (
          PARTITION BY
            user_pseudo_id,
            session_id
          ORDER BY
            event_timestamp asc
        ) as step_1,
        ROW_NUMBER() OVER (
          PARTITION BY
            user_pseudo_id,
            session_id
          ORDER BY
            event_timestamp asc
        ) + 1 as step_2
      from
        (
          select
            event_date,
            event_name,
            user_pseudo_id,
            event_id,
            event_timestamp,
            session_id,
            replace(node, '"', '') as node
          from
            mid_table
        ) t
    )
  select
    a.event_date as event_date,
    a.node || '_' || a.step_1 as source,
    CASE
      WHEN b.node is not null THEN b.node || '_' || a.step_2
      ELSE 'other_' || a.step_2
    END as target,
    count(distinct a.user_pseudo_id) as weight
  from
    data a
    left join data b on a.user_pseudo_id = b.user_pseudo_id
    and a.session_id = b.session_id
    and a.step_2 = b.step_1
  where
    a.step_2 <= 10
  group by
    a.event_date,
    a.node || '_' || a.step_1,
    CASE
      WHEN b.node is not null THEN b.node || '_' || a.step_2
      ELSE 'other_' || a.step_2
    END`;

    expect(sql.trim().replace(/ /g, '')).toEqual(expectResult.trim().replace(/ /g, ''));
  });


>>>>>>> ecc75b87
});<|MERGE_RESOLUTION|>--- conflicted
+++ resolved
@@ -11,13 +11,8 @@
  *  and limitations under the License.
  */
 
-<<<<<<< HEAD
-import { ExploreComputeMethod, ExploreConversionIntervalType, ExploreGroupColumn, ExploreTimeScopeType, MetadataValueType } from '../../common/explore-types';
-import { buildFunnelDataSql, buildFunnelView, buildPathAnalysisView, buildRetentionAnalysisView } from '../../service/quicksight/sql-builder';
-=======
 import { ExploreComputeMethod, ExploreConversionIntervalType, ExploreGroupColumn, ExplorePathNodeType, ExplorePathSessionDef, ExploreTimeScopeType, MetadataPlatform, MetadataValueType } from '../../common/explore-types';
-import { buildFunnelDataSql, buildFunnelView, buildEventPathAnalysisView, buildNodePathAnalysisView, buildEventAnalysisView } from '../../service/quicksight/sql-builder';
->>>>>>> ecc75b87
+import { buildFunnelDataSql, buildFunnelView, buildEventPathAnalysisView, buildNodePathAnalysisView, buildEventAnalysisView, buildRetentionAnalysisView } from '../../service/quicksight/sql-builder';
 
 describe('SQL Builder test', () => {
 
@@ -2691,61 +2686,6 @@
 
   });
 
-<<<<<<< HEAD
-  test('retention view', () => {
-
-    const sql = buildRetentionAnalysisView('app1', 'testview', {
-      schemaName: 'app1',
-      computeMethod: ExploreComputeMethod.USER_CNT,
-      specifyJoinColumn: true,
-      joinColumn: 'user_pseudo_id',
-      conversionIntervalType: ExploreConversionIntervalType.CUSTOMIZE,
-      conversionIntervalInSeconds: 10*60,
-      eventAndConditions: [
-        {
-          eventName: 'add_button_click',
-        },
-        {
-          eventName: 'note_share',
-        },
-        {
-          eventName: 'note_export',
-        },
-      ],
-      timeScopeType: ExploreTimeScopeType.FIXED,
-      groupColumn: ExploreGroupColumn.DAY,
-      timeStart: new Date('2023-06-19'),
-      timeEnd: new Date('2023-06-22'),
-      pairEventAndConditions: [
-        {
-          startEvent: {
-            eventName: 'add_button_click',
-          },
-          backEvent: {
-            eventName: 'note_share',
-          },
-        },
-        {
-          startEvent: {
-            eventName: 'add_button_click',
-          },
-          backEvent: {
-            eventName: 'note_export',
-          },
-        },
-      ],
-
-    });
-
-    // console.log(sql);
-
-    const expectResult = `CREATE OR REPLACE VIEW
-    app1.testview AS
-    with
-    base_data as (
-      select
-        TO_CHAR(
-=======
   test('event analysis sql', () => {
 
     const sql = buildEventAnalysisView('app1', 'testview', {
@@ -2782,7 +2722,6 @@
           'YYYY-MM'
         ) as month,
         TO_CHAR(
->>>>>>> ecc75b87
           date_trunc(
             'week',
             TIMESTAMP 'epoch' + cast(event_timestamp / 1000 as bigint) * INTERVAL '1 second'
@@ -2861,131 +2800,6 @@
       from
         app1.ods_events ods
       where
-<<<<<<< HEAD
-        event_date>='MonJun19202300:00:00GMT+0000(CoordinatedUniversalTime)'
-        andevent_date<='ThuJun22202300:00:00GMT+0000(CoordinatedUniversalTime)'
-        and event_name in ('add_button_click', 'note_share', 'note_export')
-    ),
-    data as (
-      select
-        event_date,
-        event_name,
-        user_pseudo_id
-      from
-        base_data
-    ),
-    first_date as (
-      select
-        min(event_date) as first_date
-      from
-        data
-    ),
-    date_list as (
-      select
-        '2023-06-20'::date as event_date
-      union all
-      select
-        '2023-06-21'::date as event_date
-      union all
-      select
-        '2023-06-22'::date as event_date
-    ),
-    first_table_0 as (
-      select
-        event_date,
-        event_name,
-        user_pseudo_id
-      from
-        data
-        join first_date on data.event_date = first_date.first_date
-      where
-        data.event_name = 'add_button_click'
-    ),
-    second_table_0 as (
-      select
-        event_date,
-        event_name,
-        user_pseudo_id
-      from
-        data
-        join first_date on data.event_date > first_date.first_date
-      where
-        data.event_name = 'note_share'
-    ),
-    first_table_1 as (
-      select
-        event_date,
-        event_name,
-        user_pseudo_id
-      from
-        data
-        join first_date on data.event_date = first_date.first_date
-      where
-        data.event_name = 'add_button_click'
-    ),
-    second_table_1 as (
-      select
-        event_date,
-        event_name,
-        user_pseudo_id
-      from
-        data
-        join first_date on data.event_date > first_date.first_date
-      where
-        data.event_name = 'note_export'
-    ),
-    result_table as (
-      select
-        first_table_0.event_name || '_' || 0 as grouping,
-        first_table_0.event_date as start_event_date,
-        first_table_0.user_pseudo_id as start_user_pseudo_id,
-        date_list.event_date as event_date,
-        second_table_0.user_pseudo_id as end_user_pseudo_id,
-        second_table_0.event_date as end_event_date
-      from
-        first_table_0
-        join date_list on 1 = 1
-        left join second_table_0 on date_list.event_date = second_table_0.event_date
-        and first_table_0.user_pseudo_id = second_table_0.user_pseudo_id
-      union all
-      select
-        first_table_1.event_name || '_' || 1 as grouping,
-        first_table_1.event_date as start_event_date,
-        first_table_1.user_pseudo_id as start_user_pseudo_id,
-        date_list.event_date as event_date,
-        second_table_1.user_pseudo_id as end_user_pseudo_id,
-        second_table_1.event_date as end_event_date
-      from
-        first_table_1
-        join date_list on 1 = 1
-        left join second_table_1 on date_list.event_date = second_table_1.event_date
-        and first_table_1.user_pseudo_id = second_table_1.user_pseudo_id
-    )
-  select
-    grouping,
-    start_event_date,
-    event_date,
-    (
-      count(distinct end_user_pseudo_id)::decimal / NULLIF(count(distinct start_user_pseudo_id), 0)
-    )::decimal(20, 4) as retention
-  from
-    result_table
-  group by
-    grouping,
-    start_event_date,
-    event_date
-  order by
-    grouping,
-    event_date`;
-
-    expect(sql.trim().replace(/ /g, '')).toEqual(expectResult.trim().replace(/ /g, ''));
-
-  });
-
-  test('path analysis view', () => {
-
-    const sql = buildPathAnalysisView('app1', 'testview', {
-=======
         event_date >= 'Sun Apr 30 2023 00:00:00 GMT+0000 (Coordinated Universal Time)'
         and event_date <= 'Fri Jun 30 2023 00:00:00 GMT+0000 (Coordinated Universal Time)'
         and event_name in ('add_button_click', 'note_share', 'note_export')
@@ -3249,21 +3063,12 @@
   test('event path analysis view', () => {
 
     const sql = buildEventPathAnalysisView('app1', 'testview', {
->>>>>>> ecc75b87
       schemaName: 'app1',
       computeMethod: ExploreComputeMethod.USER_CNT,
       specifyJoinColumn: true,
       joinColumn: 'user_pseudo_id',
       conversionIntervalType: ExploreConversionIntervalType.CUSTOMIZE,
       conversionIntervalInSeconds: 10*60,
-<<<<<<< HEAD
-      eventAndConditions: [
-        {
-          eventName: 'add_button_click',
-        },
-        {
-          eventName: 'note_share',
-=======
       firstEventExtraCondition: {
         eventName: 'add_button_click',
         conditions: [
@@ -3322,49 +3127,32 @@
           }],
           conditionOperator: 'or',
 
->>>>>>> ecc75b87
         },
         {
           eventName: 'note_export',
         },
       ],
       timeScopeType: ExploreTimeScopeType.FIXED,
-<<<<<<< HEAD
-      timeStart: new Date('2023-06-19'),
-      timeEnd: new Date('2023-06-22'),
-      groupColumn: ExploreGroupColumn.DAY,
-      pathAnalysis: {
-        type: 'SESSION',
-=======
       groupColumn: ExploreGroupColumn.DAY,
       timeStart: new Date('2023-04-30'),
       timeEnd: new Date('2023-06-30'),
       pathAnalysis: {
         sessionType: ExplorePathSessionDef.SESSION,
         nodeType: ExplorePathNodeType.EVENT,
->>>>>>> ecc75b87
         lagSeconds: 3600,
       },
     });
 
-<<<<<<< HEAD
-    // console.log(sql)
-
-=======
->>>>>>> ecc75b87
     const expectResult = `CREATE OR REPLACE VIEW
     app1.testview AS
   with
     base_data as (
       select
         TO_CHAR(
-<<<<<<< HEAD
-=======
           TIMESTAMP 'epoch' + cast(event_timestamp / 1000 as bigint) * INTERVAL '1 second',
           'YYYY-MM'
         ) as month,
         TO_CHAR(
->>>>>>> ecc75b87
           date_trunc(
             'week',
             TIMESTAMP 'epoch' + cast(event_timestamp / 1000 as bigint) * INTERVAL '1 second'
@@ -3443,13 +3231,8 @@
       from
         app1.ods_events ods
       where
-<<<<<<< HEAD
-        event_date>='MonJun19202300:00:00GMT+0000(CoordinatedUniversalTime)'
-        and event_date<='ThuJun22202300:00:00GMT+0000(CoordinatedUniversalTime)'
-=======
         event_date>='SunApr30202300:00:00GMT+0000(CoordinatedUniversalTime)'
         and event_date<='FriJun30202300:00:00GMT+0000(CoordinatedUniversalTime)'
->>>>>>> ecc75b87
         and event_name in ('add_button_click', 'note_share', 'note_export')
     ),
     mid_table as (
@@ -3473,8 +3256,6 @@
         ) as session_id
       from
         base_data base
-<<<<<<< HEAD
-=======
       where
         (
           event_name = 'add_button_click'
@@ -3490,7 +3271,6 @@
             or device_screen_height <> 1400
           )
         )
->>>>>>> ecc75b87
     ),
     data as (
       select
@@ -3538,8 +3318,6 @@
     expect(sql.trim().replace(/ /g, '')).toEqual(expectResult.trim().replace(/ /g, ''));
   });
 
-<<<<<<< HEAD
-=======
   test('node path analysis view', () => {
 
     const sql = buildNodePathAnalysisView('app1', 'testview', {
@@ -3755,6 +3533,259 @@
     expect(sql.trim().replace(/ /g, '')).toEqual(expectResult.trim().replace(/ /g, ''));
   });
 
-
->>>>>>> ecc75b87
+  test('retention view', () => {
+
+    const sql = buildRetentionAnalysisView('app1', 'testview', {
+      schemaName: 'app1',
+      computeMethod: ExploreComputeMethod.USER_CNT,
+      specifyJoinColumn: true,
+      joinColumn: 'user_pseudo_id',
+      conversionIntervalType: ExploreConversionIntervalType.CUSTOMIZE,
+      conversionIntervalInSeconds: 10*60,
+      eventAndConditions: [
+        {
+          eventName: 'add_button_click',
+        },
+        {
+          eventName: 'note_share',
+        },
+        {
+          eventName: 'note_export',
+        },
+      ],
+      timeScopeType: ExploreTimeScopeType.FIXED,
+      groupColumn: ExploreGroupColumn.DAY,
+      timeStart: new Date('2023-06-19'),
+      timeEnd: new Date('2023-06-22'),
+      pairEventAndConditions: [
+        {
+          startEvent: {
+            eventName: 'add_button_click',
+          },
+          backEvent: {
+            eventName: 'note_share',
+          },
+        },
+        {
+          startEvent: {
+            eventName: 'add_button_click',
+          },
+          backEvent: {
+            eventName: 'note_export',
+          },
+        },
+      ],
+
+    });
+
+    // console.log(sql);
+
+    const expectResult = `CREATE OR REPLACE VIEW
+    app1.testview AS
+    with
+    base_data as (
+      select
+        TO_CHAR(
+          TIMESTAMP 'epoch' + cast(event_timestamp / 1000 as bigint) * INTERVAL '1 second',
+          'YYYY-MM'
+        ) as month,
+        TO_CHAR(
+          date_trunc(
+            'week',
+            TIMESTAMP 'epoch' + cast(event_timestamp / 1000 as bigint) * INTERVAL '1 second'
+          ),
+          'YYYY-MM-DD'
+        ) || ' - ' || TO_CHAR(
+          date_trunc(
+            'week',
+            (
+              TIMESTAMP 'epoch' + cast(event_timestamp / 1000 as bigint) * INTERVAL '1 second'
+            ) + INTERVAL '6 days'
+          ),
+          'YYYY-MM-DD'
+        ) as week,
+        TO_CHAR(
+          TIMESTAMP 'epoch' + cast(event_timestamp / 1000 as bigint) * INTERVAL '1 second',
+          'YYYY-MM-DD'
+        ) as day,
+        TO_CHAR(
+          TIMESTAMP 'epoch' + cast(event_timestamp / 1000 as bigint) * INTERVAL '1 second',
+          'YYYY-MM-DD HH24'
+        ) || '00:00' as hour,
+        event_params,
+        user_properties,
+        event_date,
+        event_name,
+        event_id,
+        event_bundle_sequence_id::bigint as event_bundle_sequence_id,
+        event_previous_timestamp::bigint as event_previous_timestamp,
+        event_server_timestamp_offset::bigint as event_server_timestamp_offset,
+        event_timestamp::bigint as event_timestamp,
+        ingest_timestamp,
+        event_value_in_usd,
+        app_info.app_id::varchar as app_info_app_id,
+        app_info.id::varchar as app_info_package_id,
+        app_info.install_source::varchar as app_info_install_source,
+        app_info.version::varchar as app_info_version,
+        device.vendor_id::varchar as device_id,
+        device.mobile_brand_name::varchar as device_mobile_brand_name,
+        device.mobile_model_name::varchar as device_mobile_model_name,
+        device.manufacturer::varchar as device_manufacturer,
+        device.screen_width::bigint as device_screen_width,
+        device.screen_height::bigint as device_screen_height,
+        device.carrier::varchar as device_carrier,
+        device.network_type::varchar as device_network_type,
+        device.operating_system::varchar as device_operating_system,
+        device.operating_system_version::varchar as device_operating_system_version,
+        device.ua_browser::varchar as device_ua_browser,
+        device.ua_browser_version::varchar as device_ua_browser_version,
+        device.ua_os::varchar as device_ua_os,
+        device.ua_os_version::varchar as device_ua_os_version,
+        device.ua_device::varchar as device_ua_device,
+        device.ua_device_category::varchar as device_ua_device_category,
+        device.system_language::varchar as device_system_language,
+        device.time_zone_offset_seconds::bigint as device_time_zone_offset_seconds,
+        device.advertising_id::varchar as device_advertising_id,
+        geo.continent::varchar as geo_continent,
+        geo.country::varchar as geo_country,
+        geo.city::varchar as geo_city,
+        geo.metro::varchar as geo_metro,
+        geo.region::varchar as geo_region,
+        geo.sub_continent::varchar as geo_sub_continent,
+        geo.locale::varchar as geo_locale,
+        platform,
+        project_id,
+        traffic_source.name::varchar as traffic_source_name,
+        traffic_source.medium::varchar as traffic_source_medium,
+        traffic_source.source::varchar as traffic_source_source,
+        user_first_touch_timestamp,
+        user_id,
+        user_pseudo_id,
+        user_ltv,
+        event_dimensions,
+        ecommerce,
+        items
+      from
+        app1.ods_events ods
+      where
+        event_date>='MonJun19202300:00:00GMT+0000(CoordinatedUniversalTime)'
+        andevent_date<='ThuJun22202300:00:00GMT+0000(CoordinatedUniversalTime)'
+        and event_name in ('add_button_click', 'note_share', 'note_export')
+    ),
+    data as (
+      select
+        event_date,
+        event_name,
+        user_pseudo_id
+      from
+        base_data
+    ),
+    first_date as (
+      select
+        min(event_date) as first_date
+      from
+        data
+    ),
+    date_list as (
+      select
+        '2023-06-20'::date as event_date
+      union all
+      select
+        '2023-06-21'::date as event_date
+      union all
+      select
+        '2023-06-22'::date as event_date
+    ),
+    first_table_0 as (
+      select
+        event_date,
+        event_name,
+        user_pseudo_id
+      from
+        data
+        join first_date on data.event_date = first_date.first_date
+      where
+        data.event_name = 'add_button_click'
+    ),
+    second_table_0 as (
+      select
+        event_date,
+        event_name,
+        user_pseudo_id
+      from
+        data
+        join first_date on data.event_date > first_date.first_date
+      where
+        data.event_name = 'note_share'
+    ),
+    first_table_1 as (
+      select
+        event_date,
+        event_name,
+        user_pseudo_id
+      from
+        data
+        join first_date on data.event_date = first_date.first_date
+      where
+        data.event_name = 'add_button_click'
+    ),
+    second_table_1 as (
+      select
+        event_date,
+        event_name,
+        user_pseudo_id
+      from
+        data
+        join first_date on data.event_date > first_date.first_date
+      where
+        data.event_name = 'note_export'
+    ),
+    result_table as (
+      select
+        first_table_0.event_name || '_' || 0 as grouping,
+        first_table_0.event_date as start_event_date,
+        first_table_0.user_pseudo_id as start_user_pseudo_id,
+        date_list.event_date as event_date,
+        second_table_0.user_pseudo_id as end_user_pseudo_id,
+        second_table_0.event_date as end_event_date
+      from
+        first_table_0
+        join date_list on 1 = 1
+        left join second_table_0 on date_list.event_date = second_table_0.event_date
+        and first_table_0.user_pseudo_id = second_table_0.user_pseudo_id
+      union all
+      select
+        first_table_1.event_name || '_' || 1 as grouping,
+        first_table_1.event_date as start_event_date,
+        first_table_1.user_pseudo_id as start_user_pseudo_id,
+        date_list.event_date as event_date,
+        second_table_1.user_pseudo_id as end_user_pseudo_id,
+        second_table_1.event_date as end_event_date
+      from
+        first_table_1
+        join date_list on 1 = 1
+        left join second_table_1 on date_list.event_date = second_table_1.event_date
+        and first_table_1.user_pseudo_id = second_table_1.user_pseudo_id
+    )
+  select
+    grouping,
+    start_event_date,
+    event_date,
+    (
+      count(distinct end_user_pseudo_id)::decimal / NULLIF(count(distinct start_user_pseudo_id), 0)
+    )::decimal(20, 4) as retention
+  from
+    result_table
+  group by
+    grouping,
+    start_event_date,
+    event_date
+  order by
+    grouping,
+    event_date`;
+
+    expect(sql.trim().replace(/ /g, '')).toEqual(expectResult.trim().replace(/ /g, ''));
+
+  });
+
 });