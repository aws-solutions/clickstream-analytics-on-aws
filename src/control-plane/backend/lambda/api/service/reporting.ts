/**
 *  Copyright Amazon.com, Inc. or its affiliates. All Rights Reserved.
 *
 *  Licensed under the Apache License, Version 2.0 (the "License"). You may not use this file except in compliance
 *  with the License. A copy of the License is located at
 *
 *      http://www.apache.org/licenses/LICENSE-2.0
 *
 *  or in the 'license' file accompanying this file. This file is distributed on an 'AS IS' BASIS, WITHOUT WARRANTIES
 *  OR CONDITIONS OF ANY KIND, express or implied. See the License for the specific language governing permissions
 *  and limitations under the License.
 */

import { readFileSync } from 'fs';
import { join } from 'path';
import { AnalysisDefinition, ConflictException, DashboardVersionDefinition, DataSetIdentifierDeclaration, InputColumn, QuickSight } from '@aws-sdk/client-quicksight';
import { BatchExecuteStatementCommand, DescribeStatementCommand, RedshiftDataClient, StatusString } from '@aws-sdk/client-redshift-data';
import { STSClient } from '@aws-sdk/client-sts';
import { v4 as uuidv4 } from 'uuid';
import { DataSetProps } from './quicksight/dashboard-ln';
import {
  createDataSet,
  funnelVisualColumns,
  applyChangeToDashboard,
  getDashboardDefinitionFromArn,
  CreateDashboardResult,
  sleep,
  DashboardCreateParameters,
  getFunnelVisualDef,
  getVisualRelatedDefs,
  getFunnelTableVisualRelatedDefs,
  getFunnelTableVisualDef,
  getCredentialsFromRole,
  VisualProps,
  getEventLineChartVisualDef,
  getEventPivotTableVisualDef,
  pathAnalysisVisualColumns,
  getPathAnalysisChartVisualDef,
<<<<<<< HEAD
  eventAnalysisVisualColumns,
  getRetentionLineChartVisualDef,
  getRetentionPivotTableVisualDef,
} from './quicksight/reporting-utils';
import { buildFunnelDataSql, buildFunnelView, buildPathAnalysisView, buildRetentionAnalysisView } from './quicksight/sql-builder';
=======
} from './quicksight/reporting-utils';
import { buildEventPathAnalysisView, buildNodePathAnalysisView, buildEventAnalysisView, buildFunnelDataSql, buildFunnelView } from './quicksight/sql-builder';
>>>>>>> ecc75b87
import { awsAccountId } from '../common/constants';
import { ExplorePathNodeType, ExploreTimeScopeType } from '../common/explore-types';
import { logger } from '../common/powertools';
import { aws_sdk_client_common_config } from '../common/sdk-client-config-ln';
import { ApiFail, ApiSuccess } from '../common/types';
import { getClickstreamUserArn } from '../store/aws/quicksight';

export class ReportingServ {

  async createFunnelVisual(req: any, res: any, next: any) {
    try {
      logger.info('start to create funnel analysis visuals');
      logger.info(`request: ${JSON.stringify(req.body)}`);

      const query = req.body;
      const dashboardCreateParameters = query.dashboardCreateParameters as DashboardCreateParameters;

      //construct parameters to build sql
      const viewName = query.viewName;
      const sql = buildFunnelView(query.appId, viewName, {
        schemaName: query.appId,
        computeMethod: query.computeMethod,
        specifyJoinColumn: query.specifyJoinColumn,
        joinColumn: query.joinColumn,
        conversionIntervalType: query.conversionIntervalType,
        conversionIntervalInSeconds: query.conversionIntervalInSeconds,
        eventAndConditions: query.eventAndConditions,
        timeScopeType: query.timeScopeType,
        timeStart: query.timeScopeType === ExploreTimeScopeType.FIXED ? query.timeStart : undefined,
        timeEnd: query.timeScopeType === ExploreTimeScopeType.FIXED ? query.timeEnd : undefined,
        lastN: query.lastN,
        timeUnit: query.timeUnit,
        groupColumn: query.groupColumn,
      });

      const tableVisualViewName = viewName + '_tab';
      const sqlTable = buildFunnelDataSql(query.appId, tableVisualViewName, {
        schemaName: query.appId,
        computeMethod: query.computeMethod,
        specifyJoinColumn: query.specifyJoinColumn,
        joinColumn: query.joinColumn,
        conversionIntervalType: query.conversionIntervalType,
        conversionIntervalInSeconds: query.conversionIntervalInSeconds,
        eventAndConditions: query.eventAndConditions,
        timeScopeType: query.timeScopeType,
        timeStart: query.timeScopeType === ExploreTimeScopeType.FIXED ? query.timeStart : undefined,
        timeEnd: query.timeScopeType === ExploreTimeScopeType.FIXED ? query.timeEnd : undefined,
        lastN: query.lastN,
        timeUnit: query.timeUnit,
        groupColumn: query.groupColumn,
      });

      console.log(`funnel table sql: ${sqlTable}`);

      const sqls = [sql, sqlTable];
      for ( const viewNm of [viewName, tableVisualViewName]) {
        sqls.push(`grant select on ${query.appId}.${viewNm} to ${dashboardCreateParameters.redshift.user}`);
      }

      //create quicksight dataset
      const datasetPropsArray: DataSetProps[] = [];
      datasetPropsArray.push({
        name: '',
        tableName: viewName,
        columns: funnelVisualColumns,
        importMode: 'DIRECT_QUERY',
        customSql: `select * from ${query.appId}.${viewName}`,
        projectedColumns: [
          'event_date',
          'event_name',
          'x_id',
        ],
      });

      const projectedColumns: string[] = [query.groupColumn];
      const tableViewCols: InputColumn[] = [{
        Name: query.groupColumn,
        Type: 'STRING',
      }];

      for (const [index, item] of query.eventAndConditions.entries()) {
        projectedColumns.push(`${item.eventName}`);
        tableViewCols.push({
          Name: item.eventName,
          Type: 'DECIMAL',
        });

        if (index === 0) {
          projectedColumns.push('rate');
          tableViewCols.push({
            Name: 'rate',
            Type: 'DECIMAL',
          });
        } else {
          projectedColumns.push(`${item.eventName}_rate`);
          tableViewCols.push({
            Name: `${item.eventName}_rate`,
            Type: 'DECIMAL',
          });
        }
      }
      datasetPropsArray.push({
        name: '',
        tableName: tableVisualViewName,
        columns: tableViewCols,
        importMode: 'DIRECT_QUERY',
        customSql: `select * from ${query.appId}.${tableVisualViewName}`,
        projectedColumns: ['event_date'].concat(projectedColumns),
      });

      let sheetId;
      if (!query.dashboardId) {
        sheetId = uuidv4();
      } else {
        if (!query.sheetId) {
          return res.status(400).send(new ApiFail('missing required parameter sheetId'));
        }
        sheetId = query.sheetId;
      }

      const visualId = uuidv4();
      const visualDef = getFunnelVisualDef(visualId, viewName);
      const visualRelatedParams = getVisualRelatedDefs({
        timeScopeType: query.timeScopeType,
        sheetId,
        visualId,
        viewName,
        lastN: query.lastN,
        timeUnit: query.timeUnit,
        timeStart: query.timeStart,
        timeEnd: query.timeEnd,
      });

      const visualProps = {
        sheetId: sheetId,
        visual: visualDef,
        dataSetIdentifierDeclaration: [],
        filterControl: visualRelatedParams.filterControl,
        parameterDeclarations: visualRelatedParams.parameterDeclarations,
        filterGroup: visualRelatedParams.filterGroup,
        eventCount: query.eventAndConditions.length,
      };

      const tableVisualId = uuidv4();
      const eventNames = [];
      const percentageCols = ['rate'];
      for (const [index, e] of query.eventAndConditions.entries()) {
        eventNames.push(e.eventName);
        if (index > 0) {
          percentageCols.push(e.eventName + '_rate');
        }
      }
      const tableVisualDef = getFunnelTableVisualDef(tableVisualId, tableVisualViewName, eventNames, query.groupColumn);
      const columnConfigurations = getFunnelTableVisualRelatedDefs(tableVisualViewName, percentageCols);

      visualRelatedParams.filterGroup!.ScopeConfiguration!.SelectedSheets!.SheetVisualScopingConfigurations![0].VisualIds?.push(tableVisualId);

      const tableVisualProps = {
        sheetId: sheetId,
        visual: tableVisualDef,
        dataSetIdentifierDeclaration: [],
        ColumnConfigurations: columnConfigurations,
      };

<<<<<<< HEAD
      const result: CreateDashboardResult = await this.create(viewName, query, sqls, datasetPropsArray, [visualProps, tableVisualProps]);
      result.visualIds.push({
        name: 'CHART',
        id: visualId,
      });
      result.visualIds.push({
        name: 'TABLE',
        id: tableVisualId,
=======
      const result: CreateDashboardResult = await this.create(sheetId, viewName, query, sqls, datasetPropsArray, [visualProps, tableVisualProps]);
      result.visualIds.push({
        name: 'CHART',
        id: visualId,
>>>>>>> ecc75b87
      });
      result.visualIds.push({
        name: 'TABLE',
        id: tableVisualId,
      });

      return res.status(201).json(new ApiSuccess(result));

    } catch (error) {
      next(error);
    }
  };

  async createEventVisual(req: any, res: any, next: any) {
    try {
      logger.info('start to create event analysis visuals');
      logger.info(`request: ${JSON.stringify(req.body)}`);

<<<<<<< HEAD
      return res.status(201).json(new ApiSuccess(result));

    } catch (error) {
      next(error);
    }
  };

  async createEventVisual(req: any, res: any, next: any) {
    try {
      logger.info('start to create event analysis visuals');
      logger.info(`request: ${JSON.stringify(req.body)}`);

      const query = req.body;
      const dashboardCreateParameters = query.dashboardCreateParameters as DashboardCreateParameters;;

      //construct parameters to build sql
      const viewName = query.viewName;
      const sql = buildFunnelView(query.appId, viewName, {
        schemaName: query.appId,
        computeMethod: query.computeMethod,
        specifyJoinColumn: query.specifyJoinColumn,
        joinColumn: query.joinColumn,
        conversionIntervalType: query.conversionIntervalType,
        conversionIntervalInSeconds: query.conversionIntervalInSeconds,
        eventAndConditions: query.eventAndConditions,
        timeScopeType: query.timeScopeType,
        timeStart: query.timeScopeType === 'FIXED' ? query.timeStart : undefined,
        timeEnd: query.timeScopeType === 'FIXED' ? query.timeEnd : undefined,
        lastN: query.lastN,
        timeUnit: query.timeUnit,
        groupColumn: query.groupColumn,
      });
      console.log(`event analysis sql: ${sql}`);

      const sqls = [sql];
      sqls.push(`grant select on ${query.appId}.${viewName} to ${dashboardCreateParameters.redshift.user}`);

      const datasetPropsArray: DataSetProps[] = [];
      datasetPropsArray.push({
        name: '',
        tableName: viewName,
        columns: funnelVisualColumns,
        importMode: 'DIRECT_QUERY',
        customSql: `select * from ${query.appId}.${viewName}`,
        projectedColumns: [
          'event_date',
          'event_name',
          'x_id',
        ],
      });

      let sheetId;
      if (!query.dashboardId) {
        sheetId = uuidv4();
      } else {
=======
      const query = req.body;
      const dashboardCreateParameters = query.dashboardCreateParameters as DashboardCreateParameters;;

      //construct parameters to build sql
      const viewName = query.viewName;
      const sql = buildEventAnalysisView(query.appId, viewName, {
        schemaName: query.appId,
        computeMethod: query.computeMethod,
        specifyJoinColumn: query.specifyJoinColumn,
        joinColumn: query.joinColumn,
        conversionIntervalType: query.conversionIntervalType,
        conversionIntervalInSeconds: query.conversionIntervalInSeconds,
        eventAndConditions: query.eventAndConditions,
        timeScopeType: query.timeScopeType,
        timeStart: query.timeScopeType === ExploreTimeScopeType.FIXED ? query.timeStart : undefined,
        timeEnd: query.timeScopeType === ExploreTimeScopeType.FIXED ? query.timeEnd : undefined,
        lastN: query.lastN,
        timeUnit: query.timeUnit,
        groupColumn: query.groupColumn,
      });
      console.log(`event analysis sql: ${sql}`);

      const sqls = [sql];
      sqls.push(`grant select on ${query.appId}.${viewName} to ${dashboardCreateParameters.redshift.user}`);

      const datasetPropsArray: DataSetProps[] = [];
      datasetPropsArray.push({
        name: '',
        tableName: viewName,
        columns: funnelVisualColumns,
        importMode: 'DIRECT_QUERY',
        customSql: `select * from ${query.appId}.${viewName}`,
        projectedColumns: [
          'event_date',
          'event_name',
          'x_id',
        ],
      });

      let sheetId;
      if (!query.dashboardId) {
        sheetId = uuidv4();
      } else {
        if (!query.sheetId) {
          return res.status(400).send(new ApiFail('missing required parameter sheetId'));
        }
        sheetId = query.sheetId;
      }

      const visualId = uuidv4();
      const visualDef = getEventLineChartVisualDef(visualId, viewName, query.groupColumn);
      const visualRelatedParams = getVisualRelatedDefs({
        timeScopeType: query.timeScopeType,
        sheetId,
        visualId,
        viewName,
        lastN: query.lastN,
        timeUnit: query.timeUnit,
        timeStart: query.timeStart,
        timeEnd: query.timeEnd,
      });

      const visualProps = {
        sheetId: sheetId,
        visual: visualDef,
        dataSetIdentifierDeclaration: [],
        filterControl: visualRelatedParams.filterControl,
        parameterDeclarations: visualRelatedParams.parameterDeclarations,
        filterGroup: visualRelatedParams.filterGroup,
      };

      const tableVisualId = uuidv4();
      const tableVisualDef = getEventPivotTableVisualDef(tableVisualId, viewName, query.groupColumn);

      visualRelatedParams.filterGroup!.ScopeConfiguration!.SelectedSheets!.SheetVisualScopingConfigurations![0].VisualIds!.push(tableVisualId);

      const tableVisualProps = {
        sheetId: sheetId,
        visual: tableVisualDef,
        dataSetIdentifierDeclaration: [],
      };

      const result: CreateDashboardResult = await this.create(sheetId, viewName, query, sqls, datasetPropsArray, [visualProps, tableVisualProps]);
      result.visualIds.push({
        name: 'CHART',
        id: visualId,
      });
      result.visualIds.push({
        name: 'TABLE',
        id: tableVisualId,
      });

      return res.status(201).json(new ApiSuccess(result));
    } catch (error) {
      next(error);
    }
  };

  async createPathAnalysisVisual(req: any, res: any, next: any) {
    try {
      logger.info('start to create path analysis visuals');
      logger.info(`request: ${JSON.stringify(req.body)}`);

      const query = req.body;
      const dashboardCreateParameters = query.dashboardCreateParameters as DashboardCreateParameters;

      //construct parameters to build sql
      const viewName = query.viewName;
      let sql = '';
      if (query.pathAnalysis.nodeType === ExplorePathNodeType.EVENT) {
        sql = buildEventPathAnalysisView(query.appId, viewName, {
          schemaName: query.appId,
          computeMethod: query.computeMethod,
          specifyJoinColumn: query.specifyJoinColumn,
          joinColumn: query.joinColumn,
          conversionIntervalType: query.conversionIntervalType,
          conversionIntervalInSeconds: query.conversionIntervalInSeconds,
          eventAndConditions: query.eventAndConditions,
          timeScopeType: query.timeScopeType,
          timeStart: query.timeScopeType === ExploreTimeScopeType.FIXED ? query.timeStart : undefined,
          timeEnd: query.timeScopeType === ExploreTimeScopeType.FIXED ? query.timeEnd : undefined,
          lastN: query.lastN,
          timeUnit: query.timeUnit,
          groupColumn: query.groupColumn,
          pathAnalysis: {
            platform: query.pathAnalysis.platform,
            sessionType: query.pathAnalysis.sessionType,
            nodeType: query.pathAnalysis.nodeType,
            lagSeconds: query.pathAnalysis.lagSeconds,
          },
        });
      } else {
        sql = buildNodePathAnalysisView(query.appId, viewName, {
          schemaName: query.appId,
          computeMethod: query.computeMethod,
          specifyJoinColumn: query.specifyJoinColumn,
          joinColumn: query.joinColumn,
          conversionIntervalType: query.conversionIntervalType,
          conversionIntervalInSeconds: query.conversionIntervalInSeconds,
          timeScopeType: query.timeScopeType,
          timeStart: query.timeScopeType === ExploreTimeScopeType.FIXED ? query.timeStart : undefined,
          timeEnd: query.timeScopeType === ExploreTimeScopeType.FIXED ? query.timeEnd : undefined,
          lastN: query.lastN,
          timeUnit: query.timeUnit,
          groupColumn: query.groupColumn,
          pathAnalysis: {
            platform: query.pathAnalysis.platform,
            sessionType: query.pathAnalysis.sessionType,
            nodeType: query.pathAnalysis.nodeType,
            lagSeconds: query.pathAnalysis.lagSeconds,
            nodes: query.pathAnalysis.nodes,
          },
        });
      }
      console.log(`path analysis sql: ${sql}`);

      const sqls = [sql];
      sqls.push(`grant select on ${query.appId}.${viewName} to ${dashboardCreateParameters.redshift.user}`);

      const datasetPropsArray: DataSetProps[] = [];
      datasetPropsArray.push({
        name: '',
        tableName: viewName,
        columns: pathAnalysisVisualColumns,
        importMode: 'DIRECT_QUERY',
        customSql: `select * from ${query.appId}.${viewName}`,
        projectedColumns: [
          'event_date',
          'source',
          'target',
          'weight',
        ],
      });

      let sheetId;
      if (!query.dashboardId) {
        sheetId = uuidv4();
      } else {
>>>>>>> ecc75b87
        if (!query.sheetId) {
          return res.status(400).send(new ApiFail('missing required parameter sheetId'));
        }
        sheetId = query.sheetId;
      }
<<<<<<< HEAD

      const visualId = uuidv4();
      const visualDef = getEventLineChartVisualDef(visualId, viewName, query.timeUnit);
      const visualRelatedParams = getVisualRelatedDefs({
        timeScopeType: query.timeScopeType,
        sheetId,
        visualId,
        viewName,
        lastN: query.lastN,
        timeUnit: query.timeUnit,
        timeStart: query.timeStart,
        timeEnd: query.timeEnd,
      });

      const visualProps = {
        sheetId: sheetId,
        visual: visualDef,
        dataSetIdentifierDeclaration: [],
        filterControl: visualRelatedParams.filterControl,
        parameterDeclarations: visualRelatedParams.parameterDeclarations,
        filterGroup: visualRelatedParams.filterGroup,
        eventCount: query.eventAndConditions.length,
      };

      const tableVisualId = uuidv4();
      const tableVisualDef = getEventPivotTableVisualDef(tableVisualId, viewName, query.groupColumn);

      visualRelatedParams.filterGroup!.ScopeConfiguration!.SelectedSheets!.SheetVisualScopingConfigurations![0].VisualIds!.push(tableVisualId);

      const tableVisualProps = {
        sheetId: sheetId,
        visual: tableVisualDef,
        dataSetIdentifierDeclaration: [],
      };

      const result: CreateDashboardResult = await this.create(viewName, query, sqls, datasetPropsArray, [visualProps, tableVisualProps]);
=======

      const visualId = uuidv4();
      const visualDef = getPathAnalysisChartVisualDef(visualId, viewName);
      const visualRelatedParams = getVisualRelatedDefs({
        timeScopeType: query.timeScopeType,
        sheetId,
        visualId,
        viewName,
        lastN: query.lastN,
        timeUnit: query.timeUnit,
        timeStart: query.timeStart,
        timeEnd: query.timeEnd,
      });

      const visualProps: VisualProps = {
        sheetId: sheetId,
        visual: visualDef,
        dataSetIdentifierDeclaration: [],
        filterControl: visualRelatedParams.filterControl,
        parameterDeclarations: visualRelatedParams.parameterDeclarations,
        filterGroup: visualRelatedParams.filterGroup,
        colSpan: 32,
        rowSpan: 12,
      };

      const result: CreateDashboardResult = await this.create(sheetId, viewName, query, sqls, datasetPropsArray, [visualProps]);
>>>>>>> ecc75b87
      result.visualIds.push({
        name: 'CHART',
        id: visualId,
      });
<<<<<<< HEAD
      result.visualIds.push({
        name: 'TABLE',
        id: tableVisualId,
      });
=======
>>>>>>> ecc75b87

      return res.status(201).json(new ApiSuccess(result));
    } catch (error) {
      next(error);
    }
  };

<<<<<<< HEAD
  async createPathAnalysisVisual(req: any, res: any, next: any) {
    try {
      logger.info('start to create path analysis visuals');
      logger.info(`request: ${JSON.stringify(req.body)}`);

      const query = req.body;
      const dashboardCreateParameters = query.dashboardCreateParameters;


      //construct parameters to build sql
      const viewName = query.viewName;
      const sql = buildPathAnalysisView(query.appId, viewName, {
        schemaName: query.appId,
        computeMethod: query.computeMethod,
        specifyJoinColumn: query.specifyJoinColumn,
        joinColumn: query.joinColumn,
        conversionIntervalType: query.conversionIntervalType,
        conversionIntervalInSeconds: query.conversionIntervalInSeconds,
        eventAndConditions: query.eventAndConditions,
        timeScopeType: query.timeScopeType,
        timeStart: query.timeScopeType === 'FIXED' ? query.timeStart : undefined,
        timeEnd: query.timeScopeType === 'FIXED' ? query.timeEnd : undefined,
        lastN: query.lastN,
        timeUnit: query.timeUnit,
        groupColumn: query.groupColumn,
        pathAnalysis: {
          type: query.pathAnalysis.type,
          lagSeconds: query.pathAnalysis.lagSeconds,
        },
      });
      console.log(`path analysis sql: ${sql}`);

      const sqls = [sql];
      sqls.push(`grant select on ${query.appId}.${viewName} to ${dashboardCreateParameters.quickSight.redshiftUser}`);

      const datasetPropsArray: DataSetProps[] = [];
      datasetPropsArray.push({
        name: '',
        tableName: viewName,
        columns: pathAnalysisVisualColumns,
        importMode: 'DIRECT_QUERY',
        customSql: `select * from ${query.appId}.${viewName}`,
        projectedColumns: [
          'event_date',
          'source',
          'target',
          'weight',
        ],
      });

      let sheetId;
      if (!query.dashboardId) {
        sheetId = uuidv4();
      } else {
        if (!query.sheetId) {
          return res.status(400).send(new ApiFail('missing required parameter sheetId'));
        }
        sheetId = query.sheetId;
      }

      const visualId = uuidv4();
      const visualDef = getPathAnalysisChartVisualDef(visualId, viewName);
      const visualRelatedParams = getVisualRelatedDefs({
        timeScopeType: query.timeScopeType,
        sheetId,
        visualId,
        viewName,
        lastN: query.lastN,
        timeUnit: query.timeUnit,
        timeStart: query.timeStart,
        timeEnd: query.timeEnd,
      });

      const visualProps: VisualProps = {
        sheetId: sheetId,
        visual: visualDef,
        dataSetIdentifierDeclaration: [],
        filterControl: visualRelatedParams.filterControl,
        parameterDeclarations: visualRelatedParams.parameterDeclarations,
        filterGroup: visualRelatedParams.filterGroup,
        eventCount: query.eventAndConditions.length,
        colSpan: 32,
        rowSpan: 12,
      };

      const result: CreateDashboardResult = await this.create(viewName, query, sqls, datasetPropsArray, [visualProps]);
      result.visualIds.push({
        name: 'CHART',
        id: visualId,
      });

      return res.status(201).json(new ApiSuccess(result));
    } catch (error) {
      next(error);
    }
  };

  async createRetentionVisual(req: any, res: any, next: any) {
    try {
      logger.info('start to create retention analysis visuals');
      logger.info(`request: ${JSON.stringify(req.body)}`);

      const query = req.body;
      const dashboardCreateParameters = query.dashboardCreateParameters;

      //construct parameters to build sql
      const viewName = query.viewName;
      const sql = buildRetentionAnalysisView(query.appId, viewName, {
        schemaName: query.appId,
        computeMethod: query.computeMethod,
        specifyJoinColumn: query.specifyJoinColumn,
        joinColumn: query.joinColumn,
        conversionIntervalType: query.conversionIntervalType,
        conversionIntervalInSeconds: query.conversionIntervalInSeconds,
        eventAndConditions: query.eventAndConditions,
        timeScopeType: query.timeScopeType,
        timeStart: query.timeScopeType === 'FIXED' ? query.timeStart : undefined,
        timeEnd: query.timeScopeType === 'FIXED' ? query.timeEnd : undefined,
        lastN: query.lastN,
        timeUnit: query.timeUnit,
        groupColumn: query.groupColumn,
        pairEventAndConditions: query.pairEventAndConditions,
      });
      console.log(`retention analysis sql: ${sql}`);

      const sqls = [sql];
      sqls.push(`grant select on ${query.appId}.${viewName} to ${dashboardCreateParameters.quickSight.redshiftUser}`);

      const datasetPropsArray: DataSetProps[] = [];
      datasetPropsArray.push({
        name: '',
        tableName: viewName,
        columns: eventAnalysisVisualColumns,
        importMode: 'DIRECT_QUERY',
        customSql: `select * from ${query.appId}.${viewName}`,
        projectedColumns: [
          'grouping',
          'start_event_date',
          'event_date',
          'retention',
        ],
      });

      let sheetId;
      if (!query.dashboardId) {
        sheetId = uuidv4();
      } else {
        if (!query.sheetId) {
          return res.status(400).send(new ApiFail('missing required parameter sheetId'));
        }
        sheetId = query.sheetId;
      }

      const visualId = uuidv4();
      const visualDef = getRetentionLineChartVisualDef(visualId, viewName);
      const visualRelatedParams = getVisualRelatedDefs({
        timeScopeType: query.timeScopeType,
        sheetId,
        visualId,
        viewName,
        lastN: query.lastN,
        timeUnit: query.timeUnit,
        timeStart: query.timeStart,
        timeEnd: query.timeEnd,
      });

      const visualProps = {
        sheetId: sheetId,
        visual: visualDef,
        dataSetIdentifierDeclaration: [],
        filterControl: visualRelatedParams.filterControl,
        parameterDeclarations: visualRelatedParams.parameterDeclarations,
        filterGroup: visualRelatedParams.filterGroup,
        eventCount: query.eventAndConditions.length,
      };

      const tableVisualId = uuidv4();
      const tableVisualDef = getRetentionPivotTableVisualDef(tableVisualId, viewName);

      visualRelatedParams.filterGroup!.ScopeConfiguration!.SelectedSheets!.SheetVisualScopingConfigurations![0].VisualIds!.push(tableVisualId);

      const tableVisualProps = {
        sheetId: sheetId,
        visual: tableVisualDef,
        dataSetIdentifierDeclaration: [],
      };

      const result: CreateDashboardResult = await this.create(viewName, query, sqls, datasetPropsArray, [visualProps, tableVisualProps]);
      result.visualIds.push({
        name: 'CHART',
        id: visualId,
      });
      result.visualIds.push({
        name: 'TABLE',
        id: tableVisualId,
      });

      return res.status(201).json(new ApiSuccess(result));
    } catch (error) {
      next(error);
=======
  private async create(sheetId: string, resourceName: string, query: any, sqls: string[],
    datasetPropsArray: DataSetProps[], visualPropsArray: VisualProps[]) {
    const dashboardCreateParameters = query.dashboardCreateParameters as DashboardCreateParameters;
    const redshiftRegion = dashboardCreateParameters.region;

    const stsClient = new STSClient({
      region: redshiftRegion,
      ...aws_sdk_client_common_config,
    });
    const quickSight = new QuickSight({
      region: redshiftRegion,
      ...aws_sdk_client_common_config,
    });

    const principals = await getClickstreamUserArn();

    const credentials = await getCredentialsFromRole(stsClient, dashboardCreateParameters.redshift.dataApiRole);
    const redshiftDataClient = new RedshiftDataClient({
      region: redshiftRegion,
      credentials: {
        accessKeyId: credentials?.AccessKeyId!,
        secretAccessKey: credentials?.SecretAccessKey!,
        sessionToken: credentials?.SessionToken,
      },
    });

    //create view in redshift
    const input = {
      Sqls: sqls,
      WorkgroupName: dashboardCreateParameters.redshift.newServerless?.workgroupName ?? undefined,
      Database: query.projectId,
      WithEvent: false,
      ClusterIdentifier: dashboardCreateParameters.redshift.provisioned?.clusterIdentifier ?? undefined,
      DbUser: dashboardCreateParameters.redshift.provisioned?.dbUser ?? undefined,
    };

    const params = new BatchExecuteStatementCommand(input);
    const executeResponse = await redshiftDataClient.send(params);
    const checkParams = new DescribeStatementCommand({
      Id: executeResponse.Id,
    });
    let res = await redshiftDataClient.send(checkParams);
    logger.info(`Get statement status: ${res.Status}`);
    let count = 0;
    while (res.Status != StatusString.FINISHED && res.Status != StatusString.FAILED && count < 60) {
      await sleep(100);
      count++;
      res = await redshiftDataClient.send(checkParams);
      logger.info(`Get statement status: ${res.Status}`);
    }
    if (res.Status == StatusString.FAILED) {
      logger.error('Error: '+ res.Status, JSON.stringify(res));
      throw new Error('failed to run sql of create redshift view');
    }

    //create quicksight dataset
    const dataSetIdentifierDeclaration: DataSetIdentifierDeclaration[] = [];
    for (const datasetProps of datasetPropsArray) {
      const datasetOutput = await createDataSet(
        quickSight, awsAccountId!,
        principals.dashboardOwner,
        dashboardCreateParameters.quickSight.dataSourceArn,
        datasetProps,
      );

      dataSetIdentifierDeclaration.push({
        Identifier: datasetProps.tableName,
        DataSetArn: datasetOutput?.Arn,
      });

      logger.info(`created dataset arn: ${JSON.stringify(datasetOutput?.Arn)}`);
    }

    visualPropsArray[0].dataSetIdentifierDeclaration.push(...dataSetIdentifierDeclaration);

    logger.info(`visualPropsArray[0] ${JSON.stringify(visualPropsArray[0])}`);

    // generate dashboard definition
    let dashboardDef;
    if (!query.dashboardId) {
      dashboardDef = JSON.parse(readFileSync(join(__dirname, './quicksight/templates/dashboard.json')).toString()) as DashboardVersionDefinition;
      const sid = visualPropsArray[0].sheetId;
      dashboardDef.Sheets![0].SheetId = sid;
      dashboardDef.Sheets![0].Name = query.sheetName;
    } else {
      dashboardDef = await getDashboardDefinitionFromArn(quickSight, awsAccountId!, query.dashboardId);
    }

    const dashboard = applyChangeToDashboard({
      action: 'ADD',
      visuals: visualPropsArray,
      dashboardDef: dashboardDef as DashboardVersionDefinition,
    });

    logger.info(`final dashboard def: ${JSON.stringify(dashboard)}`);

    let result: CreateDashboardResult;
    if (!query.dashboardId) {

      //create QuickSight analysis
      const analysisId = `clickstream-ext-${uuidv4()}`;
      const newAnalysis = await quickSight.createAnalysis({
        AwsAccountId: awsAccountId,
        AnalysisId: analysisId,
        Name: `analysis-${resourceName}`,
        Permissions: [{
          Principal: principals.dashboardOwner,
          Actions: [
            'quicksight:DescribeAnalysis',
            'quicksight:QueryAnalysis',
            'quicksight:UpdateAnalysis',
            'quicksight:RestoreAnalysis',
            'quicksight:DeleteAnalysis',
            'quicksight:UpdateAnalysisPermissions',
            'quicksight:DescribeAnalysisPermissions',
          ],
        }],
        Definition: dashboard as AnalysisDefinition,
      });

      //create QuickSight dashboard
      const dashboardId = `clickstream-ext-${uuidv4()}`;
      const newDashboard = await quickSight.createDashboard({
        AwsAccountId: awsAccountId,
        DashboardId: dashboardId,
        Name: `dashboard-${resourceName}`,
        Permissions: [{
          Principal: principals.dashboardOwner,
          Actions: [
            'quicksight:DescribeDashboard',
            'quicksight:ListDashboardVersions',
            'quicksight:QueryDashboard',
            'quicksight:UpdateDashboard',
            'quicksight:DeleteDashboard',
            'quicksight:UpdateDashboardPermissions',
            'quicksight:DescribeDashboardPermissions',
            'quicksight:UpdateDashboardPublishedVersion',
          ],
        },
        {
          Principal: principals.embedOwner,
          Actions: [
            'quicksight:DescribeDashboard', 'quicksight:QueryDashboard', 'quicksight:ListDashboardVersions',
          ],
        }],
        Definition: dashboard,
      });

      result = {
        dashboardId,
        dashboardArn: newDashboard.Arn!,
        dashboardName: `dashboard-${resourceName}`,
        dashboardVersion: Number.parseInt(newDashboard.VersionArn!.substring(newDashboard.VersionArn!.lastIndexOf('/') + 1)),
        analysisId,
        analysisArn: newAnalysis.Arn!,
        analysisName: `analysis-${resourceName}`,
        sheetId,
        visualIds: [],
      };
    } else {
      //update QuickSight analysis
      let newAnalysis;
      if (query.analysisId) {
        newAnalysis = await quickSight.updateAnalysis({
          AwsAccountId: awsAccountId,
          AnalysisId: query.analysisId,
          Name: query.analysisName,
          Definition: dashboard as AnalysisDefinition,
        });
      }

      //update QuickSight dashboard
      const newDashboard = await quickSight.updateDashboard({
        AwsAccountId: awsAccountId,
        DashboardId: query.dashboardId,
        Name: query.dashboardName,
        Definition: dashboard,
      });
      const versionNumber = newDashboard.VersionArn?.substring(newDashboard.VersionArn?.lastIndexOf('/') + 1);

      // publish new version
      let cnt = 0;
      for (const _i of Array(60).keys()) {
        cnt += 1;
        try {
          const response = await quickSight.updateDashboardPublishedVersion({
            AwsAccountId: awsAccountId,
            DashboardId: query.dashboardId,
            VersionNumber: Number.parseInt(versionNumber!),
          });

          if (response.DashboardId) {
            break;
          }
        } catch (err: any) {
          if (err instanceof ConflictException ) {
            logger.warn('sleep 100ms to wait updateDashboard finish');
            await sleep(100);
          } else {
            throw err;
          }
        }
      }
      if (cnt >= 60) {
        throw new Error(`publish dashboard new version failed after try ${cnt} times`);
      }

      result = {
        dashboardId: query.dashboardId,
        dashboardArn: newDashboard.Arn!,
        dashboardName: query.dashboardName,
        dashboardVersion: Number.parseInt(versionNumber!),
        analysisId: query.analysisId,
        analysisArn: newAnalysis?.Arn!,
        analysisName: query.analysisName,
        sheetId,
        visualIds: [],
      };
>>>>>>> ecc75b87
    }

    return result;
  };

  private async create(resourceName: string, query: any, sqls: string[], datasetPropsArray: DataSetProps[], visualPropsArray: VisualProps[]) {

    const dashboardCreateParameters = query.dashboardCreateParameters as DashboardCreateParameters;
    const redshiftRegion = dashboardCreateParameters.region;

    const stsClient = new STSClient({
      region: redshiftRegion,
      ...aws_sdk_client_common_config,
    });
    const quickSight = new QuickSight({
      region: redshiftRegion,
      ...aws_sdk_client_common_config,
    });

    const principals = await getClickstreamUserArn();

    const credentials = await getCredentialsFromRole(stsClient, dashboardCreateParameters.redshift.dataApiRole);
    const redshiftDataClient = new RedshiftDataClient({
      region: redshiftRegion,
      credentials: {
        accessKeyId: credentials?.AccessKeyId!,
        secretAccessKey: credentials?.SecretAccessKey!,
        sessionToken: credentials?.SessionToken,
      },
    });

    //create view in redshift
    const input = {
      Sqls: sqls,
      WorkgroupName: dashboardCreateParameters.redshift.newServerless?.workgroupName ?? undefined,
      Database: query.projectId,
      WithEvent: false,
      ClusterIdentifier: dashboardCreateParameters.redshift.provisioned?.clusterIdentifier ?? undefined,
      DbUser: dashboardCreateParameters.redshift.provisioned?.dbUser ?? undefined,
    };

    const params = new BatchExecuteStatementCommand(input);
    const executeResponse = await redshiftDataClient.send(params);
    const checkParams = new DescribeStatementCommand({
      Id: executeResponse.Id,
    });
    let res = await redshiftDataClient.send(checkParams);
    logger.info(`Get statement status: ${res.Status}`);
    let count = 0;
    while (res.Status != StatusString.FINISHED && res.Status != StatusString.FAILED && count < 60) {
      await sleep(100);
      count++;
      res = await redshiftDataClient.send(checkParams);
      logger.info(`Get statement status: ${res.Status}`);
    }
    if (res.Status == StatusString.FAILED) {
      logger.error('Error: '+ res.Status, JSON.stringify(res));
      throw new Error('failed to run sql of create redshift view');
    }

    //create quicksight dataset
    const dataSetIdentifierDeclaration: DataSetIdentifierDeclaration[] = [];
    for (const datasetProps of datasetPropsArray) {
      const datasetOutput = await createDataSet(
        quickSight, awsAccountId!,
        principals.dashboardOwner,
        dashboardCreateParameters.quickSight.dataSourceArn,
        datasetProps,
      );

      dataSetIdentifierDeclaration.push({
        Identifier: datasetProps.tableName,
        DataSetArn: datasetOutput?.Arn,
      });

      logger.info(`created dataset arn: ${JSON.stringify(datasetOutput?.Arn)}`);
    }

    visualPropsArray[0].dataSetIdentifierDeclaration.push(...dataSetIdentifierDeclaration);

    logger.info(`visualPropsArray[0] ${JSON.stringify(visualPropsArray[0])}`);

    // generate dashboard definition
    let dashboardDef;
    if (!query.dashboardId) {
      dashboardDef = JSON.parse(readFileSync(join(__dirname, './quicksight/templates/dashboard.json')).toString()) as DashboardVersionDefinition;
      const sheetId = visualPropsArray[0].sheetId;
      dashboardDef.Sheets![0].SheetId = sheetId;
      dashboardDef.Sheets![0].Name = query.sheetName;
    } else {
      dashboardDef = await getDashboardDefinitionFromArn(quickSight, awsAccountId!, query.dashboardId);
    }

    const dashboard = applyChangeToDashboard({
      action: 'ADD',
      visuals: visualPropsArray,
      dashboardDef: dashboardDef as DashboardVersionDefinition,
    });

    logger.info(`final dashboard def: ${JSON.stringify(dashboard)}`);

    let result: CreateDashboardResult;
    if (!query.dashboardId) {

      //create QuickSight analysis
      const analysisId = `clickstream-ext-${uuidv4()}`;
      const newAnalysis = await quickSight.createAnalysis({
        AwsAccountId: awsAccountId,
        AnalysisId: analysisId,
        Name: `analysis-${resourceName}`,
        Permissions: [{
          Principal: principals.dashboardOwner,
          Actions: [
            'quicksight:DescribeAnalysis',
            'quicksight:QueryAnalysis',
            'quicksight:UpdateAnalysis',
            'quicksight:RestoreAnalysis',
            'quicksight:DeleteAnalysis',
            'quicksight:UpdateAnalysisPermissions',
            'quicksight:DescribeAnalysisPermissions',
          ],
        }],
        Definition: dashboard as AnalysisDefinition,
      });

      //create QuickSight dashboard
      const dashboardId = `clickstream-ext-${uuidv4()}`;
      const newDashboard = await quickSight.createDashboard({
        AwsAccountId: awsAccountId,
        DashboardId: dashboardId,
        Name: `dashboard-${resourceName}`,
        Permissions: [{
          Principal: principals.dashboardOwner,
          Actions: [
            'quicksight:DescribeDashboard',
            'quicksight:ListDashboardVersions',
            'quicksight:QueryDashboard',
            'quicksight:UpdateDashboard',
            'quicksight:DeleteDashboard',
            'quicksight:UpdateDashboardPermissions',
            'quicksight:DescribeDashboardPermissions',
            'quicksight:UpdateDashboardPublishedVersion',
          ],
        },
        {
          Principal: principals.embedOwner,
          Actions: [
            'quicksight:DescribeDashboard', 'quicksight:QueryDashboard', 'quicksight:ListDashboardVersions',
          ],
        }],
        Definition: dashboard,
      });

      result = {
        dashboardId,
        dashboardArn: newDashboard.Arn!,
        dashboardName: `dashboard-${resourceName}`,
        dashboardVersion: Number.parseInt(newDashboard.VersionArn!.substring(newDashboard.VersionArn!.lastIndexOf('/') + 1)),
        analysisId,
        analysisArn: newAnalysis.Arn!,
        analysisName: `analysis-${resourceName}`,
        visualIds: [],
      };
    } else {
      //update QuickSight analysis
      const newAnalysis = await quickSight.updateAnalysis({
        AwsAccountId: awsAccountId,
        AnalysisId: query.analysisId,
        Name: query.analysisName,
        Definition: dashboard as AnalysisDefinition,
      });

      //update QuickSight dashboard
      const newDashboard = await quickSight.updateDashboard({
        AwsAccountId: awsAccountId,
        DashboardId: query.dashboardId,
        Name: query.dashboardName,
        Definition: dashboard,
      });
      const versionNumber = newDashboard.VersionArn?.substring(newDashboard.VersionArn?.lastIndexOf('/') + 1);

      // publish new version
      let cnt = 0;
      for (const _i of Array(60).keys()) {
        cnt += 1;
        try {
          const response = await quickSight.updateDashboardPublishedVersion({
            AwsAccountId: awsAccountId,
            DashboardId: query.dashboardId,
            VersionNumber: Number.parseInt(versionNumber!),
          });

          if (response.DashboardId) {
            break;
          }
        } catch (err: any) {
          if (err instanceof ConflictException ) {
            logger.warn('sleep 100ms to wait updateDashboard finish');
            await sleep(100);
          } else {
            throw err;
          }
        }
      }
      if (cnt >= 60) {
        throw new Error(`publish dashboard new version failed after try ${cnt} times`);
      }

      result = {
        dashboardId: query.dashboardId,
        dashboardArn: newDashboard.Arn!,
        dashboardName: query.dashboardName,
        dashboardVersion: Number.parseInt(versionNumber!),
        analysisId: query.analysisId,
        analysisArn: newAnalysis.Arn!,
        analysisName: query.analysisName,
        visualIds: [],
      };
    }

    return result;
  };

}
<|MERGE_RESOLUTION|>--- conflicted
+++ resolved
@@ -36,16 +36,11 @@
   getEventPivotTableVisualDef,
   pathAnalysisVisualColumns,
   getPathAnalysisChartVisualDef,
-<<<<<<< HEAD
-  eventAnalysisVisualColumns,
   getRetentionLineChartVisualDef,
   getRetentionPivotTableVisualDef,
+  retentionAnalysisVisualColumns,
 } from './quicksight/reporting-utils';
-import { buildFunnelDataSql, buildFunnelView, buildPathAnalysisView, buildRetentionAnalysisView } from './quicksight/sql-builder';
-=======
-} from './quicksight/reporting-utils';
-import { buildEventPathAnalysisView, buildNodePathAnalysisView, buildEventAnalysisView, buildFunnelDataSql, buildFunnelView } from './quicksight/sql-builder';
->>>>>>> ecc75b87
+import { buildEventAnalysisView, buildEventPathAnalysisView, buildFunnelDataSql, buildFunnelView, buildNodePathAnalysisView, buildRetentionAnalysisView } from './quicksight/sql-builder';
 import { awsAccountId } from '../common/constants';
 import { ExplorePathNodeType, ExploreTimeScopeType } from '../common/explore-types';
 import { logger } from '../common/powertools';
@@ -210,21 +205,10 @@
         ColumnConfigurations: columnConfigurations,
       };
 
-<<<<<<< HEAD
-      const result: CreateDashboardResult = await this.create(viewName, query, sqls, datasetPropsArray, [visualProps, tableVisualProps]);
-      result.visualIds.push({
-        name: 'CHART',
-        id: visualId,
-      });
-      result.visualIds.push({
-        name: 'TABLE',
-        id: tableVisualId,
-=======
       const result: CreateDashboardResult = await this.create(sheetId, viewName, query, sqls, datasetPropsArray, [visualProps, tableVisualProps]);
       result.visualIds.push({
         name: 'CHART',
         id: visualId,
->>>>>>> ecc75b87
       });
       result.visualIds.push({
         name: 'TABLE',
@@ -243,63 +227,6 @@
       logger.info('start to create event analysis visuals');
       logger.info(`request: ${JSON.stringify(req.body)}`);
 
-<<<<<<< HEAD
-      return res.status(201).json(new ApiSuccess(result));
-
-    } catch (error) {
-      next(error);
-    }
-  };
-
-  async createEventVisual(req: any, res: any, next: any) {
-    try {
-      logger.info('start to create event analysis visuals');
-      logger.info(`request: ${JSON.stringify(req.body)}`);
-
-      const query = req.body;
-      const dashboardCreateParameters = query.dashboardCreateParameters as DashboardCreateParameters;;
-
-      //construct parameters to build sql
-      const viewName = query.viewName;
-      const sql = buildFunnelView(query.appId, viewName, {
-        schemaName: query.appId,
-        computeMethod: query.computeMethod,
-        specifyJoinColumn: query.specifyJoinColumn,
-        joinColumn: query.joinColumn,
-        conversionIntervalType: query.conversionIntervalType,
-        conversionIntervalInSeconds: query.conversionIntervalInSeconds,
-        eventAndConditions: query.eventAndConditions,
-        timeScopeType: query.timeScopeType,
-        timeStart: query.timeScopeType === 'FIXED' ? query.timeStart : undefined,
-        timeEnd: query.timeScopeType === 'FIXED' ? query.timeEnd : undefined,
-        lastN: query.lastN,
-        timeUnit: query.timeUnit,
-        groupColumn: query.groupColumn,
-      });
-      console.log(`event analysis sql: ${sql}`);
-
-      const sqls = [sql];
-      sqls.push(`grant select on ${query.appId}.${viewName} to ${dashboardCreateParameters.redshift.user}`);
-
-      const datasetPropsArray: DataSetProps[] = [];
-      datasetPropsArray.push({
-        name: '',
-        tableName: viewName,
-        columns: funnelVisualColumns,
-        importMode: 'DIRECT_QUERY',
-        customSql: `select * from ${query.appId}.${viewName}`,
-        projectedColumns: [
-          'event_date',
-          'event_name',
-          'x_id',
-        ],
-      });
-
-      let sheetId;
-      if (!query.dashboardId) {
-        sheetId = uuidv4();
-      } else {
-=======
       const query = req.body;
       const dashboardCreateParameters = query.dashboardCreateParameters as DashboardCreateParameters;;
 
@@ -314,8 +241,8 @@
         conversionIntervalInSeconds: query.conversionIntervalInSeconds,
         eventAndConditions: query.eventAndConditions,
         timeScopeType: query.timeScopeType,
-        timeStart: query.timeScopeType === ExploreTimeScopeType.FIXED ? query.timeStart : undefined,
-        timeEnd: query.timeScopeType === ExploreTimeScopeType.FIXED ? query.timeEnd : undefined,
+        timeStart: query.timeScopeType === 'FIXED' ? query.timeStart : undefined,
+        timeEnd: query.timeScopeType === 'FIXED' ? query.timeEnd : undefined,
         lastN: query.lastN,
         timeUnit: query.timeUnit,
         groupColumn: query.groupColumn,
@@ -478,50 +405,11 @@
       if (!query.dashboardId) {
         sheetId = uuidv4();
       } else {
->>>>>>> ecc75b87
         if (!query.sheetId) {
           return res.status(400).send(new ApiFail('missing required parameter sheetId'));
         }
         sheetId = query.sheetId;
       }
-<<<<<<< HEAD
-
-      const visualId = uuidv4();
-      const visualDef = getEventLineChartVisualDef(visualId, viewName, query.timeUnit);
-      const visualRelatedParams = getVisualRelatedDefs({
-        timeScopeType: query.timeScopeType,
-        sheetId,
-        visualId,
-        viewName,
-        lastN: query.lastN,
-        timeUnit: query.timeUnit,
-        timeStart: query.timeStart,
-        timeEnd: query.timeEnd,
-      });
-
-      const visualProps = {
-        sheetId: sheetId,
-        visual: visualDef,
-        dataSetIdentifierDeclaration: [],
-        filterControl: visualRelatedParams.filterControl,
-        parameterDeclarations: visualRelatedParams.parameterDeclarations,
-        filterGroup: visualRelatedParams.filterGroup,
-        eventCount: query.eventAndConditions.length,
-      };
-
-      const tableVisualId = uuidv4();
-      const tableVisualDef = getEventPivotTableVisualDef(tableVisualId, viewName, query.groupColumn);
-
-      visualRelatedParams.filterGroup!.ScopeConfiguration!.SelectedSheets!.SheetVisualScopingConfigurations![0].VisualIds!.push(tableVisualId);
-
-      const tableVisualProps = {
-        sheetId: sheetId,
-        visual: tableVisualDef,
-        dataSetIdentifierDeclaration: [],
-      };
-
-      const result: CreateDashboardResult = await this.create(viewName, query, sqls, datasetPropsArray, [visualProps, tableVisualProps]);
-=======
 
       const visualId = uuidv4();
       const visualDef = getPathAnalysisChartVisualDef(visualId, viewName);
@@ -548,112 +436,6 @@
       };
 
       const result: CreateDashboardResult = await this.create(sheetId, viewName, query, sqls, datasetPropsArray, [visualProps]);
->>>>>>> ecc75b87
-      result.visualIds.push({
-        name: 'CHART',
-        id: visualId,
-      });
-<<<<<<< HEAD
-      result.visualIds.push({
-        name: 'TABLE',
-        id: tableVisualId,
-      });
-=======
->>>>>>> ecc75b87
-
-      return res.status(201).json(new ApiSuccess(result));
-    } catch (error) {
-      next(error);
-    }
-  };
-
-<<<<<<< HEAD
-  async createPathAnalysisVisual(req: any, res: any, next: any) {
-    try {
-      logger.info('start to create path analysis visuals');
-      logger.info(`request: ${JSON.stringify(req.body)}`);
-
-      const query = req.body;
-      const dashboardCreateParameters = query.dashboardCreateParameters;
-
-
-      //construct parameters to build sql
-      const viewName = query.viewName;
-      const sql = buildPathAnalysisView(query.appId, viewName, {
-        schemaName: query.appId,
-        computeMethod: query.computeMethod,
-        specifyJoinColumn: query.specifyJoinColumn,
-        joinColumn: query.joinColumn,
-        conversionIntervalType: query.conversionIntervalType,
-        conversionIntervalInSeconds: query.conversionIntervalInSeconds,
-        eventAndConditions: query.eventAndConditions,
-        timeScopeType: query.timeScopeType,
-        timeStart: query.timeScopeType === 'FIXED' ? query.timeStart : undefined,
-        timeEnd: query.timeScopeType === 'FIXED' ? query.timeEnd : undefined,
-        lastN: query.lastN,
-        timeUnit: query.timeUnit,
-        groupColumn: query.groupColumn,
-        pathAnalysis: {
-          type: query.pathAnalysis.type,
-          lagSeconds: query.pathAnalysis.lagSeconds,
-        },
-      });
-      console.log(`path analysis sql: ${sql}`);
-
-      const sqls = [sql];
-      sqls.push(`grant select on ${query.appId}.${viewName} to ${dashboardCreateParameters.quickSight.redshiftUser}`);
-
-      const datasetPropsArray: DataSetProps[] = [];
-      datasetPropsArray.push({
-        name: '',
-        tableName: viewName,
-        columns: pathAnalysisVisualColumns,
-        importMode: 'DIRECT_QUERY',
-        customSql: `select * from ${query.appId}.${viewName}`,
-        projectedColumns: [
-          'event_date',
-          'source',
-          'target',
-          'weight',
-        ],
-      });
-
-      let sheetId;
-      if (!query.dashboardId) {
-        sheetId = uuidv4();
-      } else {
-        if (!query.sheetId) {
-          return res.status(400).send(new ApiFail('missing required parameter sheetId'));
-        }
-        sheetId = query.sheetId;
-      }
-
-      const visualId = uuidv4();
-      const visualDef = getPathAnalysisChartVisualDef(visualId, viewName);
-      const visualRelatedParams = getVisualRelatedDefs({
-        timeScopeType: query.timeScopeType,
-        sheetId,
-        visualId,
-        viewName,
-        lastN: query.lastN,
-        timeUnit: query.timeUnit,
-        timeStart: query.timeStart,
-        timeEnd: query.timeEnd,
-      });
-
-      const visualProps: VisualProps = {
-        sheetId: sheetId,
-        visual: visualDef,
-        dataSetIdentifierDeclaration: [],
-        filterControl: visualRelatedParams.filterControl,
-        parameterDeclarations: visualRelatedParams.parameterDeclarations,
-        filterGroup: visualRelatedParams.filterGroup,
-        eventCount: query.eventAndConditions.length,
-        colSpan: 32,
-        rowSpan: 12,
-      };
-
-      const result: CreateDashboardResult = await this.create(viewName, query, sqls, datasetPropsArray, [visualProps]);
       result.visualIds.push({
         name: 'CHART',
         id: visualId,
@@ -671,7 +453,7 @@
       logger.info(`request: ${JSON.stringify(req.body)}`);
 
       const query = req.body;
-      const dashboardCreateParameters = query.dashboardCreateParameters;
+      const dashboardCreateParameters = query.dashboardCreateParameters as DashboardCreateParameters;
 
       //construct parameters to build sql
       const viewName = query.viewName;
@@ -694,13 +476,13 @@
       console.log(`retention analysis sql: ${sql}`);
 
       const sqls = [sql];
-      sqls.push(`grant select on ${query.appId}.${viewName} to ${dashboardCreateParameters.quickSight.redshiftUser}`);
+      sqls.push(`grant select on ${query.appId}.${viewName} to ${dashboardCreateParameters.redshift.user}`);
 
       const datasetPropsArray: DataSetProps[] = [];
       datasetPropsArray.push({
         name: '',
         tableName: viewName,
-        columns: eventAnalysisVisualColumns,
+        columns: retentionAnalysisVisualColumns,
         importMode: 'DIRECT_QUERY',
         customSql: `select * from ${query.appId}.${viewName}`,
         projectedColumns: [
@@ -755,7 +537,7 @@
         dataSetIdentifierDeclaration: [],
       };
 
-      const result: CreateDashboardResult = await this.create(viewName, query, sqls, datasetPropsArray, [visualProps, tableVisualProps]);
+      const result: CreateDashboardResult = await this.create(sheetId, viewName, query, sqls, datasetPropsArray, [visualProps, tableVisualProps]);
       result.visualIds.push({
         name: 'CHART',
         id: visualId,
@@ -768,9 +550,12 @@
       return res.status(201).json(new ApiSuccess(result));
     } catch (error) {
       next(error);
-=======
+    }
+  };
+
   private async create(sheetId: string, resourceName: string, query: any, sqls: string[],
     datasetPropsArray: DataSetProps[], visualPropsArray: VisualProps[]) {
+
     const dashboardCreateParameters = query.dashboardCreateParameters as DashboardCreateParameters;
     const redshiftRegion = dashboardCreateParameters.region;
 
@@ -987,228 +772,9 @@
         sheetId,
         visualIds: [],
       };
->>>>>>> ecc75b87
     }
 
     return result;
   };
 
-  private async create(resourceName: string, query: any, sqls: string[], datasetPropsArray: DataSetProps[], visualPropsArray: VisualProps[]) {
-
-    const dashboardCreateParameters = query.dashboardCreateParameters as DashboardCreateParameters;
-    const redshiftRegion = dashboardCreateParameters.region;
-
-    const stsClient = new STSClient({
-      region: redshiftRegion,
-      ...aws_sdk_client_common_config,
-    });
-    const quickSight = new QuickSight({
-      region: redshiftRegion,
-      ...aws_sdk_client_common_config,
-    });
-
-    const principals = await getClickstreamUserArn();
-
-    const credentials = await getCredentialsFromRole(stsClient, dashboardCreateParameters.redshift.dataApiRole);
-    const redshiftDataClient = new RedshiftDataClient({
-      region: redshiftRegion,
-      credentials: {
-        accessKeyId: credentials?.AccessKeyId!,
-        secretAccessKey: credentials?.SecretAccessKey!,
-        sessionToken: credentials?.SessionToken,
-      },
-    });
-
-    //create view in redshift
-    const input = {
-      Sqls: sqls,
-      WorkgroupName: dashboardCreateParameters.redshift.newServerless?.workgroupName ?? undefined,
-      Database: query.projectId,
-      WithEvent: false,
-      ClusterIdentifier: dashboardCreateParameters.redshift.provisioned?.clusterIdentifier ?? undefined,
-      DbUser: dashboardCreateParameters.redshift.provisioned?.dbUser ?? undefined,
-    };
-
-    const params = new BatchExecuteStatementCommand(input);
-    const executeResponse = await redshiftDataClient.send(params);
-    const checkParams = new DescribeStatementCommand({
-      Id: executeResponse.Id,
-    });
-    let res = await redshiftDataClient.send(checkParams);
-    logger.info(`Get statement status: ${res.Status}`);
-    let count = 0;
-    while (res.Status != StatusString.FINISHED && res.Status != StatusString.FAILED && count < 60) {
-      await sleep(100);
-      count++;
-      res = await redshiftDataClient.send(checkParams);
-      logger.info(`Get statement status: ${res.Status}`);
-    }
-    if (res.Status == StatusString.FAILED) {
-      logger.error('Error: '+ res.Status, JSON.stringify(res));
-      throw new Error('failed to run sql of create redshift view');
-    }
-
-    //create quicksight dataset
-    const dataSetIdentifierDeclaration: DataSetIdentifierDeclaration[] = [];
-    for (const datasetProps of datasetPropsArray) {
-      const datasetOutput = await createDataSet(
-        quickSight, awsAccountId!,
-        principals.dashboardOwner,
-        dashboardCreateParameters.quickSight.dataSourceArn,
-        datasetProps,
-      );
-
-      dataSetIdentifierDeclaration.push({
-        Identifier: datasetProps.tableName,
-        DataSetArn: datasetOutput?.Arn,
-      });
-
-      logger.info(`created dataset arn: ${JSON.stringify(datasetOutput?.Arn)}`);
-    }
-
-    visualPropsArray[0].dataSetIdentifierDeclaration.push(...dataSetIdentifierDeclaration);
-
-    logger.info(`visualPropsArray[0] ${JSON.stringify(visualPropsArray[0])}`);
-
-    // generate dashboard definition
-    let dashboardDef;
-    if (!query.dashboardId) {
-      dashboardDef = JSON.parse(readFileSync(join(__dirname, './quicksight/templates/dashboard.json')).toString()) as DashboardVersionDefinition;
-      const sheetId = visualPropsArray[0].sheetId;
-      dashboardDef.Sheets![0].SheetId = sheetId;
-      dashboardDef.Sheets![0].Name = query.sheetName;
-    } else {
-      dashboardDef = await getDashboardDefinitionFromArn(quickSight, awsAccountId!, query.dashboardId);
-    }
-
-    const dashboard = applyChangeToDashboard({
-      action: 'ADD',
-      visuals: visualPropsArray,
-      dashboardDef: dashboardDef as DashboardVersionDefinition,
-    });
-
-    logger.info(`final dashboard def: ${JSON.stringify(dashboard)}`);
-
-    let result: CreateDashboardResult;
-    if (!query.dashboardId) {
-
-      //create QuickSight analysis
-      const analysisId = `clickstream-ext-${uuidv4()}`;
-      const newAnalysis = await quickSight.createAnalysis({
-        AwsAccountId: awsAccountId,
-        AnalysisId: analysisId,
-        Name: `analysis-${resourceName}`,
-        Permissions: [{
-          Principal: principals.dashboardOwner,
-          Actions: [
-            'quicksight:DescribeAnalysis',
-            'quicksight:QueryAnalysis',
-            'quicksight:UpdateAnalysis',
-            'quicksight:RestoreAnalysis',
-            'quicksight:DeleteAnalysis',
-            'quicksight:UpdateAnalysisPermissions',
-            'quicksight:DescribeAnalysisPermissions',
-          ],
-        }],
-        Definition: dashboard as AnalysisDefinition,
-      });
-
-      //create QuickSight dashboard
-      const dashboardId = `clickstream-ext-${uuidv4()}`;
-      const newDashboard = await quickSight.createDashboard({
-        AwsAccountId: awsAccountId,
-        DashboardId: dashboardId,
-        Name: `dashboard-${resourceName}`,
-        Permissions: [{
-          Principal: principals.dashboardOwner,
-          Actions: [
-            'quicksight:DescribeDashboard',
-            'quicksight:ListDashboardVersions',
-            'quicksight:QueryDashboard',
-            'quicksight:UpdateDashboard',
-            'quicksight:DeleteDashboard',
-            'quicksight:UpdateDashboardPermissions',
-            'quicksight:DescribeDashboardPermissions',
-            'quicksight:UpdateDashboardPublishedVersion',
-          ],
-        },
-        {
-          Principal: principals.embedOwner,
-          Actions: [
-            'quicksight:DescribeDashboard', 'quicksight:QueryDashboard', 'quicksight:ListDashboardVersions',
-          ],
-        }],
-        Definition: dashboard,
-      });
-
-      result = {
-        dashboardId,
-        dashboardArn: newDashboard.Arn!,
-        dashboardName: `dashboard-${resourceName}`,
-        dashboardVersion: Number.parseInt(newDashboard.VersionArn!.substring(newDashboard.VersionArn!.lastIndexOf('/') + 1)),
-        analysisId,
-        analysisArn: newAnalysis.Arn!,
-        analysisName: `analysis-${resourceName}`,
-        visualIds: [],
-      };
-    } else {
-      //update QuickSight analysis
-      const newAnalysis = await quickSight.updateAnalysis({
-        AwsAccountId: awsAccountId,
-        AnalysisId: query.analysisId,
-        Name: query.analysisName,
-        Definition: dashboard as AnalysisDefinition,
-      });
-
-      //update QuickSight dashboard
-      const newDashboard = await quickSight.updateDashboard({
-        AwsAccountId: awsAccountId,
-        DashboardId: query.dashboardId,
-        Name: query.dashboardName,
-        Definition: dashboard,
-      });
-      const versionNumber = newDashboard.VersionArn?.substring(newDashboard.VersionArn?.lastIndexOf('/') + 1);
-
-      // publish new version
-      let cnt = 0;
-      for (const _i of Array(60).keys()) {
-        cnt += 1;
-        try {
-          const response = await quickSight.updateDashboardPublishedVersion({
-            AwsAccountId: awsAccountId,
-            DashboardId: query.dashboardId,
-            VersionNumber: Number.parseInt(versionNumber!),
-          });
-
-          if (response.DashboardId) {
-            break;
-          }
-        } catch (err: any) {
-          if (err instanceof ConflictException ) {
-            logger.warn('sleep 100ms to wait updateDashboard finish');
-            await sleep(100);
-          } else {
-            throw err;
-          }
-        }
-      }
-      if (cnt >= 60) {
-        throw new Error(`publish dashboard new version failed after try ${cnt} times`);
-      }
-
-      result = {
-        dashboardId: query.dashboardId,
-        dashboardArn: newDashboard.Arn!,
-        dashboardName: query.dashboardName,
-        dashboardVersion: Number.parseInt(versionNumber!),
-        analysisId: query.analysisId,
-        analysisArn: newAnalysis.Arn!,
-        analysisName: query.analysisName,
-        visualIds: [],
-      };
-    }
-
-    return result;
-  };
-
 }
