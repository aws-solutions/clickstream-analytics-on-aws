/**
 *  Copyright Amazon.com, Inc. or its affiliates. All Rights Reserved.
 *
 *  Licensed under the Apache License, Version 2.0 (the "License"). You may not use this file except in compliance
 *  with the License. A copy of the License is located at
 *
 *      http://www.apache.org/licenses/LICENSE-2.0
 *
 *  or in the 'license' file accompanying this file. This file is distributed on an 'AS IS' BASIS, WITHOUT WARRANTIES
 *  OR CONDITIONS OF ANY KIND, express or implied. See the License for the specific language governing permissions
 *  and limitations under the License.
 */

import { format } from 'sql-formatter';
import { ExploreComputeMethod, ExploreConversionIntervalType, ExploreGroupColumn, ExplorePathNodeType, ExplorePathSessionDef, ExploreRelativeTimeUnit, ExploreTimeScopeType, MetadataPlatform, MetadataValueType } from '../../common/explore-types';

export interface Condition {
  readonly category: 'user' | 'event' | 'device' | 'geo' | 'app_info' | 'traffic_source' | 'other';
  readonly property: string;
  readonly operator: string;
  readonly value: string;
  readonly dataType: MetadataValueType;
}

export interface EventAndCondition {
  readonly eventName: string;
  readonly sqlCondition?: SQLCondition;
}

export interface SQLCondition {
  readonly conditions: Condition[];
  readonly conditionOperator?: 'and' | 'or' ;
}

export interface PathAnalysisParameter {
  readonly platform?: MetadataPlatform;
  readonly sessionType: ExplorePathSessionDef;
  readonly nodeType: ExplorePathNodeType;
  readonly lagSeconds?: number;
  readonly nodes?: string[];
}

export interface PairEventAndCondition {
  readonly startEvent: EventAndCondition;
  readonly backEvent: EventAndCondition;
}

export interface EventNameAndSQLConditions {
  readonly eventName: string;
  readonly normalConditionSql: string;
  readonly nestSqlPair: [string, string];
}

export interface SQLParameters {
  readonly schemaName: string;
  readonly computeMethod: ExploreComputeMethod;
  readonly specifyJoinColumn: boolean;
  readonly joinColumn?: string;
  readonly conversionIntervalType?: ExploreConversionIntervalType;
  readonly conversionIntervalInSeconds?: number;
<<<<<<< HEAD
  readonly globalEventCondition?: SQLCondition;
  readonly eventAndConditions: EventAndCondition[];
=======
  readonly firstEventExtraCondition?: EventAndCondition;
  readonly eventAndConditions?: EventAndCondition[];
>>>>>>> a0818b6a
  readonly timeScopeType: ExploreTimeScopeType;
  readonly timeStart?: Date;
  readonly timeEnd?: Date;
  readonly lastN?: number;
  readonly timeUnit?: ExploreRelativeTimeUnit;
  readonly groupColumn: ExploreGroupColumn;
  readonly maxStep?: number;
  readonly pathAnalysis?: PathAnalysisParameter;
  readonly pairEventAndConditions?: PairEventAndCondition[];
}

const baseColumns = `
 event_date
,event_name
,event_id
,event_bundle_sequence_id:: bigint as event_bundle_sequence_id
,event_previous_timestamp:: bigint as event_previous_timestamp
,event_server_timestamp_offset:: bigint as event_server_timestamp_offset
,event_timestamp::bigint as event_timestamp
,ingest_timestamp
,event_value_in_usd
,app_info.app_id:: varchar as app_info_app_id
,app_info.id:: varchar as app_info_package_id
,app_info.install_source:: varchar as app_info_install_source
,app_info.version:: varchar as app_info_version
,device.vendor_id:: varchar as device_id
,device.mobile_brand_name:: varchar as device_mobile_brand_name
,device.mobile_model_name:: varchar as device_mobile_model_name
,device.manufacturer:: varchar as device_manufacturer
,device.screen_width:: bigint as device_screen_width
,device.screen_height:: bigint as device_screen_height
,device.carrier:: varchar as device_carrier
,device.network_type:: varchar as device_network_type
,device.operating_system:: varchar as device_operating_system
,device.operating_system_version:: varchar as device_operating_system_version
,device.ua_browser:: varchar as device_ua_browser
,device.ua_browser_version:: varchar as device_ua_browser_version
,device.ua_os:: varchar as device_ua_os
,device.ua_os_version:: varchar as device_ua_os_version
,device.ua_device:: varchar as device_ua_device
,device.ua_device_category:: varchar as device_ua_device_category
,device.system_language:: varchar as device_system_language
,device.time_zone_offset_seconds:: bigint as device_time_zone_offset_seconds
,device.advertising_id:: varchar as device_advertising_id
,geo.continent:: varchar as geo_continent
,geo.country:: varchar as geo_country
,geo.city:: varchar as geo_city
,geo.metro:: varchar as geo_metro
,geo.region:: varchar as geo_region
,geo.sub_continent:: varchar as geo_sub_continent
,geo.locale:: varchar as geo_locale
,platform
,project_id
,traffic_source.name:: varchar as traffic_source_name
,traffic_source.medium:: varchar as traffic_source_medium
,traffic_source.source:: varchar as traffic_source_source
,user_first_touch_timestamp
,user_id
,user_pseudo_id
,user_ltv
,event_dimensions
,ecommerce
,items
`;

const columnTemplate = `
 event_date as event_date####
,event_name as event_name####
,event_id as event_id####
,event_bundle_sequence_id as event_bundle_sequence_id####
,event_previous_timestamp as event_previous_timestamp####
,event_server_timestamp_offset as event_server_timestamp_offset####
,event_timestamp as event_timestamp####
,ingest_timestamp as ingest_timestamp####
,event_value_in_usd as event_value_in_usd####
,app_info_app_id as app_info_app_id####
,app_info_package_id as app_info_package_id####
,app_info_install_source as app_info_install_source####
,app_info_version as app_info_version####
,device_id as device_id####
,device_mobile_brand_name as device_mobile_brand_name####
,device_mobile_model_name as device_mobile_model_name####
,device_manufacturer as device_manufacturer####
,device_screen_width as device_screen_width####
,device_screen_height as device_screen_height####
,device_carrier as device_carrier####
,device_network_type as device_network_type####
,device_operating_system as device_operating_system####
,device_operating_system_version as device_operating_system_version####
,device_ua_browser as ua_browser####
,device_ua_browser_version as ua_browser_version####
,device_ua_os as ua_os####
,device_ua_os_version as ua_os_version####
,device_ua_device as ua_device####
,device_ua_device_category as ua_device_category####
,device_system_language as device_system_language####
,device_time_zone_offset_seconds as device_time_zone_offset_seconds####
,device_advertising_id as advertising_id####
,geo_continent as geo_continent####
,geo_country as geo_country####
,geo_city as geo_city####
,geo_metro as geo_metro####
,geo_region as geo_region####
,geo_sub_continent as geo_sub_continent####
,geo_locale as geo_locale####
,platform as platform####
,project_id as project_id####
,traffic_source_name as traffic_source_name####
,traffic_source_medium as traffic_source_medium####
,traffic_source_source as traffic_source_source####
,user_first_touch_timestamp as user_first_touch_timestamp####
,user_id as user_id####
,user_pseudo_id as user_pseudo_id####
,user_ltv as user_ltv####
,event_dimensions as event_dimensions####
,ecommerce as ecommerce####
,items as items####
`;

export function _buildBaseTableSql(eventNames: string[], sqlParameters: SQLParameters) : string {

  let eventDateSQL = '';
  if (sqlParameters.timeScopeType === ExploreTimeScopeType.FIXED) {
    eventDateSQL = eventDateSQL.concat(`event_date >= '${sqlParameters.timeStart}'  and event_date <= '${sqlParameters.timeEnd}'`);
  } else {
    let lastN = sqlParameters.lastN!;
    if (sqlParameters.timeUnit === ExploreRelativeTimeUnit.WK) {
      lastN = lastN * 7;
    } else if (sqlParameters.timeUnit === ExploreRelativeTimeUnit.MM) {
      lastN = lastN * 31;
    } else if (sqlParameters.timeUnit === ExploreRelativeTimeUnit.Q) {
      lastN = lastN * 31 * 3;
    }
    eventDateSQL = eventDateSQL.concat(`event_date >= DATEADD(day, -${lastN}, CURRENT_DATE) and event_date <= CURRENT_DATE`);
  }

  const propertyList: string[] = [];

  let globalConditionSql = getNormalConditionSql(sqlParameters.globalEventCondition);
  globalConditionSql = globalConditionSql !== '' ? `and (${globalConditionSql}) ` : '';

  let eventNameAndSQLConditions: EventNameAndSQLConditions[] = [];
  for (const [index, event] of eventNames.entries()) {
    eventNameAndSQLConditions.push({
      eventName: event,
      normalConditionSql: getNormalConditionSql(sqlParameters.eventAndConditions[index].sqlCondition),
      nestSqlPair: getNestPropertyConditionSql(sqlParameters.eventAndConditions[index].sqlCondition, propertyList),
    });
  }

  let conditionSql = '';
  let columnSql = '';
  for (const [index, eventNameAndSQLCondition] of eventNameAndSQLConditions.entries()) {

    let normalConditionSql = eventNameAndSQLCondition.normalConditionSql;
    if (normalConditionSql !== '') {
      normalConditionSql = `and (${normalConditionSql}) `;
    }

    let nestSqlPair0 = eventNameAndSQLCondition.nestSqlPair[0];

    if (nestSqlPair0 !== '') {
      nestSqlPair0 = `and (${nestSqlPair0}) `;
    }

    conditionSql = conditionSql.concat(`
      ${index === 0? '' : 'or' } ( event_name = '${eventNameAndSQLCondition.eventName}' ${normalConditionSql} ${nestSqlPair0} )
    `);

    columnSql = columnSql.concat(`
    ${eventNameAndSQLCondition.nestSqlPair[1]}
    `);
  }

  //remove end ,
  columnSql = columnSql.trim().length >0 ? ',' + columnSql.trim().substring(0, columnSql.trim().length-1) : '';

  let sql = `
    with tmp_data as (
      select 
<<<<<<< HEAD
      ${baseColumns},
      TO_CHAR(date_trunc('week', TIMESTAMP 'epoch' + cast(event_timestamp/1000 as bigint) * INTERVAL '1 second'), 'YYYY-MM-DD') || ' - ' || TO_CHAR(date_trunc('week', (TIMESTAMP 'epoch' + cast(event_timestamp/1000 as bigint) * INTERVAL '1 second') + INTERVAL '6 days'), 'YYYY-MM-DD') as week,
      TO_CHAR(TIMESTAMP 'epoch' + cast(event_timestamp/1000 as bigint) * INTERVAL '1 second', 'YYYY-MM-DD') as day,
      TO_CHAR(TIMESTAMP 'epoch' + cast(event_timestamp/1000 as bigint) * INTERVAL '1 second', 'YYYY-MM-DD HH24') || '00:00' as hour,
      user_properties,
      event_params
=======
        TO_CHAR(TIMESTAMP 'epoch' + cast(event_timestamp/1000 as bigint) * INTERVAL '1 second', 'YYYY-MM') as month
      , TO_CHAR(date_trunc('week', TIMESTAMP 'epoch' + cast(event_timestamp/1000 as bigint) * INTERVAL '1 second'), 'YYYY-MM-DD') || ' - ' || TO_CHAR(date_trunc('week', (TIMESTAMP 'epoch' + cast(event_timestamp/1000 as bigint) * INTERVAL '1 second') + INTERVAL '6 days'), 'YYYY-MM-DD') as week
      , TO_CHAR(TIMESTAMP 'epoch' + cast(event_timestamp/1000 as bigint) * INTERVAL '1 second', 'YYYY-MM-DD') as day
      , TO_CHAR(TIMESTAMP 'epoch' + cast(event_timestamp/1000 as bigint) * INTERVAL '1 second', 'YYYY-MM-DD HH24') || '00:00' as hour
      , event_params
      , user_properties
      ${baseColumns}
>>>>>>> a0818b6a
      from ${sqlParameters.schemaName}.ods_events ods 
      where ${eventDateSQL}
      and event_name in (${ '\'' + eventNames.join('\',\'') + '\''})
      ${globalConditionSql}
    ),
    tmp_base_data as (
      select 
      *
      ${columnSql}
      from tmp_data base 
    ),
  `;

  conditionSql = conditionSql !== '' ? `and (${conditionSql})` : '';
  sql = sql.concat(`
    base_data as (
      select 
        * 
      from tmp_base_data
      where 1=1 
      ${conditionSql}
    ),`);

  return format(sql, {
    language: 'postgresql',
  });
}

function _buildBaseTableSqlForPathAnalysis(sqlParameters: SQLParameters) : string {

  let eventDateSQL = '';
  if (sqlParameters.timeScopeType === ExploreTimeScopeType.FIXED) {
    eventDateSQL = eventDateSQL.concat(`event_date >= '${sqlParameters.timeStart}'  and event_date <= '${sqlParameters.timeEnd}'`);
  } else {
    let lastN = sqlParameters.lastN!;
    if (sqlParameters.timeUnit === ExploreRelativeTimeUnit.WK) {
      lastN = lastN * 7;
    } else if (sqlParameters.timeUnit === ExploreRelativeTimeUnit.MM) {
      lastN = lastN * 31;
    } else if (sqlParameters.timeUnit === ExploreRelativeTimeUnit.Q) {
      lastN = lastN * 31 * 3;
    }
    eventDateSQL = eventDateSQL.concat(`event_date >= DATEADD(day, -${lastN}, CURRENT_DATE) and event_date <= CURRENT_DATE`);
  }

  let sql = `
    with base_data as (
      select 
        TO_CHAR(TIMESTAMP 'epoch' + cast(event_timestamp/1000 as bigint) * INTERVAL '1 second', 'YYYY-MM') as month
      , TO_CHAR(date_trunc('week', TIMESTAMP 'epoch' + cast(event_timestamp/1000 as bigint) * INTERVAL '1 second'), 'YYYY-MM-DD') || ' - ' || TO_CHAR(date_trunc('week', (TIMESTAMP 'epoch' + cast(event_timestamp/1000 as bigint) * INTERVAL '1 second') + INTERVAL '6 days'), 'YYYY-MM-DD') as week
      , TO_CHAR(TIMESTAMP 'epoch' + cast(event_timestamp/1000 as bigint) * INTERVAL '1 second', 'YYYY-MM-DD') as day
      , TO_CHAR(TIMESTAMP 'epoch' + cast(event_timestamp/1000 as bigint) * INTERVAL '1 second', 'YYYY-MM-DD HH24') || '00:00' as hour
      , event_params
      , user_properties
      ${baseColumns}
      from ${sqlParameters.schemaName}.ods_events ods 
      where ${eventDateSQL}
      and event_name = '${ (sqlParameters.pathAnalysis?.platform === MetadataPlatform.ANDROID || sqlParameters.pathAnalysis?.platform === MetadataPlatform.IOS) ? '_screen_view' : '_page_view' }'
      ${sqlParameters.pathAnalysis!.platform ? 'and platform = \'' + sqlParameters.pathAnalysis!.platform + '\'' : '' }
    ),
  `;

  return sql;
}

function _buildBaseSql(eventNames: string[], sqlParameters: SQLParameters) : string {

  let sql = _buildBaseTableSql(eventNames, sqlParameters);

  for (const [index, event] of eventNames.entries()) {

<<<<<<< HEAD
=======
    const eventCondition = sqlParameters.eventAndConditions![index];
    let eventConditionSql = '';
    if (eventCondition.conditions !== undefined) {
      for (const condition of eventCondition.conditions) {
        if (condition.category === 'user' || condition.category === 'event') {
          continue;
        }
        let value = condition.value;
        if (condition.dataType === MetadataValueType.STRING) {
          value = `'${value}'`;
        }

        let category: string = `${condition.category}_`;
        if (condition.category === 'other') {
          category = '';
        }
        eventConditionSql = eventConditionSql.concat(`
          ${eventCondition.conditionOperator ?? 'and'} ${category}${condition.property} ${condition.operator} ${value}
        `);
      }
    }
    if (eventConditionSql !== '') {
      eventConditionSql = `
      and ( 1=1 ${eventConditionSql} )
      `;
    }

    let firstEventConditionSQL = '';
>>>>>>> a0818b6a
    let firstTableColumns = `
       month
      ,week
      ,day
      ,hour
      ,${columnTemplate.replace(/####/g, '_0')}
    `;

    sql = sql.concat(`
    table_${index} as (
      select 
        ${ index === 0 ? firstTableColumns : columnTemplate.replace(/####/g, `_${index}`)}
      from base_data base
      where event_name = '${event}'
    ),
    `);
  }

  let joinConditionSQL = '';
  let joinColumnsSQL = '';

  for (const [index, _item] of eventNames.entries()) {
    if (index === 0) {
      continue;
    }
    joinColumnsSQL = joinColumnsSQL.concat(`, table_${index}.event_id_${index} \n`);
    joinColumnsSQL = joinColumnsSQL.concat(`, table_${index}.event_name_${index} \n`);
    joinColumnsSQL = joinColumnsSQL.concat(`, table_${index}.user_pseudo_id_${index} \n`);
    joinColumnsSQL = joinColumnsSQL.concat(`, table_${index}.event_timestamp_${index} \n`);

    let joinCondition = 'on 1 = 1';
    if ( sqlParameters.specifyJoinColumn) {
      joinCondition = `on table_${index-1}.${sqlParameters.joinColumn}_${index-1} = table_${index}.${sqlParameters.joinColumn}_${index}`;
    }

    if (sqlParameters.conversionIntervalType == 'CUSTOMIZE') {
      joinConditionSQL = joinConditionSQL.concat(`left outer join table_${index} ${joinCondition} and table_${index}.event_timestamp_${index} - table_${index-1}.event_timestamp_${index-1} > 0 and table_${index}.event_timestamp_${index} - table_${index-1}.event_timestamp_${index-1} < ${sqlParameters.conversionIntervalInSeconds}*1000 \n`);
    } else {
      joinConditionSQL = joinConditionSQL.concat(`left outer join table_${index} ${joinCondition} and TO_CHAR(TIMESTAMP 'epoch' + cast(table_${index-1}.event_timestamp_${index-1}/1000 as bigint) * INTERVAL '1 second', 'YYYY-MM-DD') = TO_CHAR(TIMESTAMP 'epoch' + cast(table_${index}.event_timestamp_${index}/1000 as bigint) * INTERVAL '1 second', 'YYYY-MM-DD')  \n`);
    }
  }

  sql = sql.concat(`
    join_table as (
      select table_0.*
        ${joinColumnsSQL}
      from table_0 
        ${joinConditionSQL}
    )`,
  );

  return sql;
};

function _buildEventAnalysisBaseSql(eventNames: string[], sqlParameters: SQLParameters) : string {

  let eventDateSQL = '';
  if (sqlParameters.timeScopeType === 'FIXED') {
    eventDateSQL = eventDateSQL.concat(`event_date >= '${sqlParameters.timeStart}'  and event_date <= '${sqlParameters.timeEnd}'`);
  } else {
    let lastN = sqlParameters.lastN!;
    if (sqlParameters.timeUnit === 'WK') {
      lastN = lastN * 7;
    } else if (sqlParameters.timeUnit === 'MM') {
      lastN = lastN * 31;
    } else if (sqlParameters.timeUnit === 'Q') {
      lastN = lastN * 31 * 3;
    }
    eventDateSQL = eventDateSQL.concat(`event_date >= DATEADD(day, -${lastN}, CURRENT_DATE) and event_date <= CURRENT_DATE`);
  }

  let sql = `
    with base_data as (
      select 
        TO_CHAR(TIMESTAMP 'epoch' + cast(event_timestamp/1000 as bigint) * INTERVAL '1 second', 'YYYY-MM') as month
      , TO_CHAR(date_trunc('week', TIMESTAMP 'epoch' + cast(event_timestamp/1000 as bigint) * INTERVAL '1 second'), 'YYYY-MM-DD') || ' - ' || TO_CHAR(date_trunc('week', (TIMESTAMP 'epoch' + cast(event_timestamp/1000 as bigint) * INTERVAL '1 second') + INTERVAL '6 days'), 'YYYY-MM-DD') as week
      , TO_CHAR(TIMESTAMP 'epoch' + cast(event_timestamp/1000 as bigint) * INTERVAL '1 second', 'YYYY-MM-DD') as day
      , TO_CHAR(TIMESTAMP 'epoch' + cast(event_timestamp/1000 as bigint) * INTERVAL '1 second', 'YYYY-MM-DD HH24') || '00:00' as hour
      , event_params
      , user_properties
      ${baseColumns}
      from ${sqlParameters.schemaName}.ods_events ods 
      where ${eventDateSQL}
      and event_name in (${ '\'' + eventNames.join('\',\'') + '\''})
    ),
  `;

  for (const [index, event] of eventNames.entries()) {

    const eventCondition = sqlParameters.eventAndConditions![index];
    let eventConditionSql = '';
    if (eventCondition.conditions !== undefined) {
      for (const condition of eventCondition.conditions) {
        if (condition.category === 'user' || condition.category === 'event') {
          continue;
        }
        let value = condition.value;
        if (condition.dataType === MetadataValueType.STRING) {
          value = `'${value}'`;
        }

        let category: string = `${condition.category}_`;
        if (condition.category === 'other') {
          category = '';
        }
        eventConditionSql = eventConditionSql.concat(`
          ${eventCondition.conditionOperator ?? 'and'} ${category}${condition.property} ${condition.operator} ${value}
        `);
      }
    }
    if (eventConditionSql !== '') {
      eventConditionSql = `
      and ( 1=1 ${eventConditionSql} )
      `;
    }

    let tableColumns = `
       month
      ,week
      ,day
      ,hour
      ,${columnTemplate.replace(/####/g, `_${index}`)}
    `;

    sql = sql.concat(`
    table_${index} as (
      select 
        ${ tableColumns}
      from base_data base
      where event_name = '${event}'
      ${eventConditionSql}
    ),
    `);
  }

  let joinTableSQL = '';

  for (const [index, _item] of eventNames.entries()) {

    let unionSql = '';
    if (index > 0) {
      unionSql = 'union all';
    }
    joinTableSQL = joinTableSQL.concat(`
    ${unionSql}
    select 
      table_${index}.month
    , table_${index}.week
    , table_${index}.day
    , table_${index}.hour
    , table_${index}.event_id_${index} as event_id
    , table_${index}.event_name_${index} as event_name
    , table_${index}.user_pseudo_id_${index} as user_pseudo_id
    , table_${index}.event_timestamp_${index} as event_timestamp
    from table_${index}
    `);

  }

  sql = sql.concat(`
    join_table as (
      ${joinTableSQL}
    )`,
  );

  return sql;
};

export function buildFunnelDataSql(schema: string, name: string, sqlParameters: SQLParameters) : string {

  let eventNames: string[] = [];
  for (const e of sqlParameters.eventAndConditions!) {
    eventNames.push(e.eventName);
  }

  let sql = _buildBaseSql(eventNames, sqlParameters);

  let prefix = 'event_id';
  if (sqlParameters.computeMethod === ExploreComputeMethod.USER_CNT) {
    prefix = 'user_pseudo_id';
  }
  let resultCntSQL ='';

  const maxIndex = eventNames.length - 1;
  for (const [index, _item] of eventNames.entries()) {
    resultCntSQL = resultCntSQL.concat(`, count(distinct ${prefix}_${index})  as ${eventNames[index]} \n`);
    if (index === 0) {
      resultCntSQL = resultCntSQL.concat(`, (count(distinct ${prefix}_${maxIndex}) :: decimal /  NULLIF(count(distinct ${prefix}_0), 0) ):: decimal(20, 4)  as rate \n`);
    } else {
      resultCntSQL = resultCntSQL.concat(`, (count(distinct ${prefix}_${index}) :: decimal /  NULLIF(count(distinct ${prefix}_${index-1}), 0) ):: decimal(20, 4)  as ${eventNames[index]}_rate \n`);
    }
  }

  sql = sql.concat(`
    select 
      ${sqlParameters.groupColumn}
      ${resultCntSQL}
    from join_table
    group by 
      ${sqlParameters.groupColumn}
  `);

  sql = `CREATE OR REPLACE VIEW ${schema}.${name} AS
   ${sql}
   `;

  return format(sql, {
    language: 'postgresql',
  });
};

export function buildFunnelView(schema: string, name: string, sqlParameters: SQLParameters) : string {

  let resultSql = '';
  let eventNames: string[] = [];
  for (const e of sqlParameters.eventAndConditions!) {
    eventNames.push(e.eventName);
  }
  let index = 0;
  let prefix = 'e';
  if (sqlParameters.computeMethod === ExploreComputeMethod.USER_CNT) {
    prefix = 'u';
  }

  let baseSQL = _buildBaseSql(eventNames, sqlParameters);
  let finalTableColumnsSQL = `
     month
    ,week
    ,day
    ,hour
  `;

  let finalTableGroupBySQL = `
     month
    ,week
    ,day
    ,hour
  `;

  for (const [ind, _item] of eventNames.entries()) {
    finalTableColumnsSQL = finalTableColumnsSQL.concat(`, event_id_${ind} as e_id_${ind} \n`);
    finalTableColumnsSQL = finalTableColumnsSQL.concat(`, event_name_${ind} as e_name_${ind} \n`);
    finalTableColumnsSQL = finalTableColumnsSQL.concat(`, user_pseudo_id_${ind} as u_id_${ind} \n`);

    finalTableGroupBySQL = finalTableGroupBySQL.concat(`, event_id_${ind} \n`);
    finalTableGroupBySQL = finalTableGroupBySQL.concat(`, event_name_${ind} \n`);
    finalTableGroupBySQL = finalTableGroupBySQL.concat(`, user_pseudo_id_${ind} \n`);
  }

  baseSQL = baseSQL.concat(`,
    final_table as (
      select 
      ${finalTableColumnsSQL}
      from join_table 
      group by
      ${finalTableGroupBySQL}
    )
  `);

  for (const e of sqlParameters.eventAndConditions!) {
    eventNames.push(e.eventName);
    resultSql = resultSql.concat(`
    ${ index === 0 ? '' : 'union all'}
    select 
       day::date as event_date
      ,e_name_${index}::varchar as event_name
      ,${prefix}_id_${index}::varchar as x_id
    from final_table where ${prefix}_id_${index} is not null
    `);
    index += 1;
  }

  let sql = `CREATE OR REPLACE VIEW ${schema}.${name} AS
   ${baseSQL}
   ${resultSql}
   `;
  return format(sql, {
    language: 'postgresql',
  });
}

export function buildEventAnalysisView(schema: string, name: string, sqlParameters: SQLParameters) : string {

  let resultSql = '';
  let eventNames: string[] = [];
  for (const e of sqlParameters.eventAndConditions!) {
    eventNames.push(e.eventName);
  }
  let prefix = 'e';
  if (sqlParameters.computeMethod === 'USER_CNT') {
    prefix = 'u';
  }

  let baseSQL = _buildEventAnalysisBaseSql(eventNames, sqlParameters);
  let finalTableColumnsSQL = `
     month
    ,week
    ,day
    ,hour
  `;

  let finalTableGroupBySQL = `
     month
    ,week
    ,day
    ,hour
  `;

  finalTableColumnsSQL = finalTableColumnsSQL.concat(', event_id as e_id , event_name as e_name , user_pseudo_id as u_id ');

  finalTableGroupBySQL = finalTableGroupBySQL.concat(', event_id , event_name , user_pseudo_id ');

  baseSQL = baseSQL.concat(`,
    final_table as (
      select 
      ${finalTableColumnsSQL}
      from join_table 
      group by
      ${finalTableGroupBySQL}
    )
  `);

  resultSql = resultSql.concat(`
  select 
      day::date as event_date
    ,e_name::varchar as event_name
    ,${prefix}_id::varchar as x_id
  from final_table where ${prefix}_id is not null
  `);

  let sql = `CREATE OR REPLACE VIEW ${schema}.${name} AS
   ${baseSQL}
   ${resultSql}
   `;
  return format(sql, {
    language: 'postgresql',
  });
}

export function buildEventPathAnalysisView(schema: string, name: string, sqlParameters: SQLParameters) : string {

  const eventNames: string[] = [];
  for (const e of sqlParameters.eventAndConditions!) {
    eventNames.push(e.eventName);
  }

  let eventConditionSqlOut = '';
  for (const [index, event] of eventNames.entries()) {
    const eventCondition = sqlParameters.eventAndConditions![index];
    let eventConditionSql = '';
    if (eventCondition.sqlCondition?.conditions !== undefined) {
      for (const [i, condition] of eventCondition.sqlCondition.conditions.entries()) {
        if (condition.category === 'user' || condition.category === 'event') {
          continue;
        }
        let value = condition.value;
        if (condition.dataType === MetadataValueType.STRING) {
          value = `'${value}'`;
        }

        let category: string = `${condition.category}_`;
        if (condition.category === 'other') {
          category = '';
        }
        eventConditionSql = eventConditionSql.concat(`
          ${i === 0 ? '' : (eventCondition.sqlCondition.conditionOperator ?? 'and')} ${category}${condition.property} ${condition.operator} ${value}
        `);
      }
    }
    if (eventConditionSql !== '') {
      eventConditionSqlOut = eventConditionSqlOut.concat(`
      ${index === 0 ? ' ' : ' or ' } ( event_name = '${event}' and (${eventConditionSql}) )
      `);
    }
  }

  let midTableSql = '';
  let dataTableSql = '';
  let partitionBy = '';
  let joinSql = '';
  if (sqlParameters.pathAnalysis?.sessionType === ExplorePathSessionDef.SESSION ) {
    partitionBy = ', session_id';
    joinSql = `
    and a.session_id = b.session_id 
    `;
    midTableSql = `
      mid_table as (
        select 
        day::date as event_date,
        event_name,
        user_pseudo_id,
        event_id,
        event_timestamp,
        (
          select
              ep.value.string_value
            from
              base_data e,
              e.event_params ep
            where
              ep.key = '_session_id'
              and e.event_id = base.event_id
            limit
              1
        ) as session_id
      from base_data base
      ${eventConditionSqlOut !== '' ? 'where '+ eventConditionSqlOut : '' }
      ),
    `;
    dataTableSql = `data as (
      select 
        *,
        ROW_NUMBER() OVER (PARTITION BY user_pseudo_id ${partitionBy} ORDER BY event_timestamp asc) as step_1,
        ROW_NUMBER() OVER (PARTITION BY user_pseudo_id ${partitionBy} ORDER BY event_timestamp asc) + 1 as step_2
      from mid_table 
    )
    select 
      a.event_date as event_date,
      a.event_name || '_' || a.step_1 as source,
      CASE 
        WHEN b.event_name is not null THEN b.event_name || '_' || a.step_2
        ELSE 'other_' || a.step_2
      END as target,
      ${sqlParameters.computeMethod === ExploreComputeMethod.USER_CNT ? 'count(distinct a.user_pseudo_id)' : 'count(distinct a.event_id)' } as weight
    from data a left join data b 
      on a.user_pseudo_id = b.user_pseudo_id 
      ${joinSql}
      and a.step_2 = b.step_1
    where a.step_2 <= ${sqlParameters.maxStep ?? 10}
    group by 
      a.event_date,
      a.event_name || '_' || a.step_1,
      CASE 
        WHEN b.event_name is not null THEN b.event_name || '_' || a.step_2
        ELSE 'other_' || a.step_2
      END
    `;

  } else {
    midTableSql = `
      mid_table as (
        select 
        day::date as event_date,
        event_name,
        user_pseudo_id,
        event_id,
        event_timestamp
      from base_data base
      ${eventConditionSqlOut !== '' ? 'where '+ eventConditionSqlOut : '' }
      ),
    `;

    dataTableSql = `data_1 as (
      select 
        *,
        ROW_NUMBER() OVER (PARTITION BY user_pseudo_id ORDER BY event_timestamp asc) as step_1,
        ROW_NUMBER() OVER (PARTITION BY user_pseudo_id ORDER BY event_timestamp asc) + 1 as step_2
      from mid_table 
    ),
    data_2 as (
      select 
        a.event_date as a_event_date,
        a.event_name as a_event_name,
        a.user_pseudo_id as a_user_pseudo_id,
        a.event_id as a_event_id,
        b.event_date as b_event_date,
        b.event_name as b_event_name,
        b.user_pseudo_id as b_user_pseudo_id,
        b.event_id as b_event_id,
        b.event_timestamp as b_event_timestamp,
        a.event_timestamp as a_event_timestamp,
        a.step_1,
        a.step_2
      from data_1 a left join data_1 b 
      on a.user_pseudo_id = b.user_pseudo_id 
      and a.step_2 = b.step_1
    )
    ,timestamp_diff AS (
      SELECT *
      , case when (b_event_timestamp - a_event_timestamp < ${sqlParameters.pathAnalysis!.lagSeconds! * 1000} and b_event_timestamp - a_event_timestamp >0) then 0 else 1 end as group_start
      FROM
          data_2
     )
     ,grouped_data AS (
      SELECT
          *,
          SUM(group_start) over(order by a_event_timestamp ROWS BETWEEN UNBOUNDED PRECEDING AND CURRENT ROW ) AS group_id
      FROM
          timestamp_diff
      )
    ,data as (
      select 
        a_event_date,
        a_event_name,
        a_user_pseudo_id,
        a_event_id,
        b_event_date,
        b_event_name,
        b_user_pseudo_id,
        b_event_id,
        ROW_NUMBER() OVER (PARTITION BY group_id, a_user_pseudo_id ORDER BY step_1,step_2 asc) as step_1,
        ROW_NUMBER() OVER (PARTITION BY group_id, a_user_pseudo_id ORDER BY step_1,step_2 asc) + 1 as step_2
      from grouped_data
    )
    select 
      a_event_date as event_date,
      a_event_name || '_' || step_1 as source,
      CASE 
        WHEN b_event_name is not null THEN b_event_name || '_' || step_2
        ELSE 'other_' || step_2
      END as target,
      ${sqlParameters.computeMethod === ExploreComputeMethod.USER_CNT ? 'count(distinct a_user_pseudo_id)' : 'count(distinct a_event_id)' } as weight
    from data
    where step_2 <= ${sqlParameters.maxStep ?? 10}
    group by 
      a_event_date,
      a_event_name || '_' || step_1,
      CASE 
        WHEN b_event_name is not null THEN b_event_name || '_' || step_2
        ELSE 'other_' || step_2
      END
    `;
  }

  const sql = `
  CREATE OR REPLACE VIEW ${schema}.${name} AS
    ${_buildBaseTableSql(eventNames, sqlParameters)}
    ${midTableSql}
    ${dataTableSql}
  `;
  return format(sql, {
    language: 'postgresql',
  });
}

export function buildNodePathAnalysisView(schema: string, name: string, sqlParameters: SQLParameters) : string {

  let midTableSql = '';
  let dataTableSql = '';
  let partitionBy = '';
  let joinSql = '';

  if (sqlParameters.pathAnalysis!.sessionType === ExplorePathSessionDef.SESSION ) {
    partitionBy = ', session_id';
    joinSql = `
    and a.session_id = b.session_id 
    `;
    midTableSql = `
      mid_table as (
        select 
        day::date as event_date,
        event_name,
        user_pseudo_id,
        event_id,
        event_timestamp,
        (
          select
              ep.value.string_value
            from
              base_data e,
              e.event_params ep
            where
              ep.key = '_session_id'
              and e.event_id = base.event_id
            limit
              1
        ) as session_id,
        (
          select
              ep.value.string_value
            from
              base_data e,
              e.event_params ep
            where
              ep.key = '${sqlParameters.pathAnalysis!.nodeType}'
              and e.event_id = base.event_id
            limit
              1
        )::varchar as node
      from base_data base
      where node in (${ '\'' + sqlParameters.pathAnalysis!.nodes!.join('\',\'') + '\''})
      ),
    `;
    dataTableSql = `data as (
      select 
        *,
        ROW_NUMBER() OVER (PARTITION BY user_pseudo_id ${partitionBy} ORDER BY event_timestamp asc) as step_1,
        ROW_NUMBER() OVER (PARTITION BY user_pseudo_id ${partitionBy} ORDER BY event_timestamp asc) + 1 as step_2
      from (
        select  
          event_date,
          event_name,
          user_pseudo_id,
          event_id,
          event_timestamp,
          session_id,
          replace(node, '"', '') as node
        from mid_table
        ) t 
    )
    select 
      a.event_date as event_date,
      a.node || '_' || a.step_1 as source,
      CASE 
        WHEN b.node is not null THEN b.node || '_' || a.step_2
        ELSE 'other_' || a.step_2
      END as target,
      ${sqlParameters.computeMethod === ExploreComputeMethod.USER_CNT ? 'count(distinct a.user_pseudo_id)' : 'count(distinct a.event_id)' } as weight
    from data a left join data b 
      on a.user_pseudo_id = b.user_pseudo_id 
      ${joinSql}
      and a.step_2 = b.step_1
    where a.step_2 <= ${sqlParameters.maxStep ?? 10}
    group by 
      a.event_date,
      a.node || '_' || a.step_1,
      CASE 
        WHEN b.node is not null THEN b.node || '_' || a.step_2
        ELSE 'other_' || a.step_2
      END
    `;

  } else {
    midTableSql = `
      mid_table as (
        select 
        day::date as event_date,
        node,
        user_pseudo_id,
        event_id,
        event_timestamp
      from base_data base
      where node in (${ '\'' + sqlParameters.pathAnalysis!.nodes!.join('\',\'') + '\''})
      ),
    `;

    dataTableSql = `data_1 as (
      select 
        *,
        ROW_NUMBER() OVER (PARTITION BY user_pseudo_id ORDER BY event_timestamp asc) as step_1,
        ROW_NUMBER() OVER (PARTITION BY user_pseudo_id ORDER BY event_timestamp asc) + 1 as step_2
      from (
        select  
          event_date,
          event_name,
          user_pseudo_id,
          event_id,
          event_timestamp,
          session_id,
          replace(node, '"', '') as node
        from mid_table
        ) t 
    ),
    data_2 as (
      select 
        a.event_date as a_event_date,
        a.node as a_node,
        a.user_pseudo_id as a_user_pseudo_id,
        a.event_id as a_event_id,
        b.event_date as b_event_date,
        b.node as b_node,
        b.user_pseudo_id as b_user_pseudo_id,
        b.event_id as b_event_id,
        b.event_timestamp as b_event_timestamp,
        a.event_timestamp as a_event_timestamp,
        a.step_1,
        a.step_2
      from data_1 a left join data_1 b 
      on a.user_pseudo_id = b.user_pseudo_id 
      and a.step_2 = b.step_1
    )
    ,timestamp_diff AS (
      SELECT *
      , case when (b_event_timestamp - a_event_timestamp < ${sqlParameters.pathAnalysis!.lagSeconds! * 1000} and b_event_timestamp - a_event_timestamp >0) then 0 else 1 end as group_start
      FROM
          data_2
     )
     ,grouped_data AS (
      SELECT
          *,
          SUM(group_start) over(order by a_event_timestamp ROWS BETWEEN UNBOUNDED PRECEDING AND CURRENT ROW ) AS group_id
      FROM
          timestamp_diff
      )
    ,data as (
      select 
        a_event_date,
        a_node,
        a_user_pseudo_id,
        a_event_id,
        b_event_date,
        b_node,
        b_user_pseudo_id,
        b_event_id,
        ROW_NUMBER() OVER (PARTITION BY group_id, a_user_pseudo_id ORDER BY step_1,step_2 asc) as step_1,
        ROW_NUMBER() OVER (PARTITION BY group_id, a_user_pseudo_id ORDER BY step_1,step_2 asc) + 1 as step_2
      from grouped_data
    )
    select 
      a_event_date as event_date,
      a_node || '_' || step_1 as source,
      CASE 
        WHEN b_node is not null THEN b_node || '_' || step_2
        ELSE 'other_' || step_2
      END as target,
      ${sqlParameters.computeMethod === ExploreComputeMethod.USER_CNT ? 'count(distinct a_user_pseudo_id)' : 'count(distinct a_event_id)' } as weight
    from data
    where step_2 <= ${sqlParameters.maxStep ?? 10}
    group by 
      a_event_date,
      a_node || '_' || step_1,
      CASE 
        WHEN b_node is not null THEN b_node || '_' || step_2
        ELSE 'other_' || step_2
      END
    `;
  }

  const sql = `
  CREATE OR REPLACE VIEW ${schema}.${name} AS
    ${_buildBaseTableSqlForPathAnalysis(sqlParameters)}
    ${midTableSql}
    ${dataTableSql}
  `;

  return format(sql, {
    language: 'postgresql',
  });
}

export function buildRetentionAnalysisView(schema: string, name: string, sqlParameters: SQLParameters) : string {

  const eventNames: string[] = [];
  for (const e of sqlParameters.eventAndConditions!) {
    eventNames.push(e.eventName);
  }

  let eventConditionSqlOut = '';
  for (const [index, event] of eventNames.entries()) {
    const eventCondition = sqlParameters.eventAndConditions![index];
    let eventConditionSql = '';
    if (eventCondition.sqlCondition?.conditions !== undefined) {
      for (const [i, condition] of eventCondition.sqlCondition.conditions.entries()) {
        if (condition.category === 'user' || condition.category === 'event') {
          continue;
        }
        let value = condition.value;
        if (condition.dataType === MetadataValueType.STRING) {
          value = `'${value}'`;
        }

        let category: string = `${condition.category}_`;
        if (condition.category === 'other') {
          category = '';
        }
        eventConditionSql = eventConditionSql.concat(`
          ${i === 0 ? '' : (eventCondition.sqlCondition.conditionOperator ?? 'and')} ${category}${condition.property} ${condition.operator} ${value}
        `);
      }
    }
    if (eventConditionSql !== '') {
      eventConditionSqlOut = eventConditionSqlOut.concat(`
      ${index === 0 ? ' ' : ' or ' } ( event_name = '${event}' and (${eventConditionSql}) )
      `);
    }
  }

  let dateList: string[] = [];
  if (sqlParameters.timeScopeType === 'FIXED') {
    dateList.push(...generateDateListWithoutStartData(new Date(sqlParameters.timeStart!), new Date(sqlParameters.timeEnd!)));
  } else {
    let lastN = sqlParameters.lastN!;
    if (sqlParameters.timeUnit === 'WK') {
      lastN = lastN * 7;
    } else if (sqlParameters.timeUnit === 'MM') {
      lastN = lastN * 31;
    } else if (sqlParameters.timeUnit === 'Q') {
      lastN = lastN * 31 * 3;
    }

    for (let n = 1; n<=lastN; n++) {
      dateList.push(`
       (CURRENT_DATE - INTERVAL '${n} day') 
      `);
    }
  }

  let dateListSql = 'date_list as (';
  for (const [index, dt] of dateList.entries()) {
    if (index > 0 ) {
      dateListSql = dateListSql.concat(`
      union all
      `);
    }
    dateListSql = dateListSql.concat(`select ${dt}::date as event_date`);
  }
  dateListSql = dateListSql.concat(`
  ),
  `);

  let tableSql = '';
  let resultSql = 'result_table as (';

  for (const [index, pair] of sqlParameters.pairEventAndConditions!.entries()) {
    tableSql = tableSql.concat(
      `
      first_table_${index} as (
        select 
          event_date,
          event_name,
          user_pseudo_id
        from data join first_date on data.event_date = first_date.first_date
        where data.event_name = '${pair.startEvent.eventName}'
      ),
      second_table_${index} as (
        select 
          event_date,
          event_name,
          user_pseudo_id
        from data join first_date on data.event_date > first_date.first_date
        where data.event_name = '${pair.backEvent.eventName}'
      ),
      `,
    );

    if (index > 0 ) {
      resultSql = resultSql.concat(`
      union all
      `);
    }
    resultSql = resultSql.concat(`
    select 
      first_table_${index}.event_name || '_' || ${index} as grouping,
      first_table_${index}.event_date as start_event_date,
      first_table_${index}.user_pseudo_id as start_user_pseudo_id,
      date_list.event_date as event_date,
      second_table_${index}.user_pseudo_id as end_user_pseudo_id,
      second_table_${index}.event_date as end_event_date
    from first_table_${index} 
    join date_list on 1=1
    left join second_table_${index} on date_list.event_date = second_table_${index}.event_date and first_table_${index}.user_pseudo_id = second_table_${index}.user_pseudo_id
    `);
  }

  resultSql = resultSql.concat(`
  )`);

  const sql = `
  CREATE OR REPLACE VIEW ${schema}.${name} AS
    ${_buildBaseTableSql(eventNames, sqlParameters)}
    data as (
      select 
        event_date,
        event_name,
        user_pseudo_id
      from base_data 
      ${eventConditionSqlOut !== '' ? 'where '+ eventConditionSqlOut : '' }
    ),
    first_date as (
      select min(event_date) as first_date from data
    ), 
    ${dateListSql}
    ${tableSql}
    ${resultSql}
    select 
      grouping, 
      start_event_date, 
      event_date, 
      (count(distinct end_user_pseudo_id)::decimal / NULLIF(count(distinct start_user_pseudo_id), 0)):: decimal(20, 4)  as retention 
    from result_table 
    group by grouping, start_event_date, event_date
    order by grouping, event_date
  `;

  return format(sql, {
    language: 'postgresql',
  });
}

function generateDateListWithoutStartData(startDate: Date, endDate: Date): string[] {
  const dateList: string[] = [];
  let currentDate = new Date(startDate);
  currentDate.setDate(currentDate.getDate() + 1);

  while (currentDate <= endDate) {
    dateList.push(formatDateToYYYYMMDD(new Date(currentDate)) );
    currentDate.setDate(currentDate.getDate() + 1);
  }

  return dateList;
}

function formatDateToYYYYMMDD(date: Date): string {
  const year = date.getFullYear();
  const month = String(date.getMonth() + 1).padStart(2, '0');
  const day = String(date.getDate()).padStart(2, '0');

  return `'${year.toString().trim()}-${month.trim()}-${day.trim()}'`;
}

function getNormalConditionSql(sqlCondition: SQLCondition | undefined) {
  let sql = '';
  if (sqlCondition) {
    for (const [index, condition] of sqlCondition.conditions.entries()) {
      if ((condition.category === 'user' || condition.category === 'event')) {
        continue;
      }

      let value = condition.value;
      if (condition.dataType === MetadataValueType.STRING) {
        value = `'${value}'`;
      }

      let category: string = `${condition.category}_`;
      if (condition.category === 'other') {
        category = '';
      }
      sql = sql.concat(`
        ${index === 0 ? '' : sqlCondition.conditionOperator ?? 'and'} ${category}${condition.property} ${condition.operator} ${value}
      `);
    }
  }
  return sql;
}

function getNestPropertyConditionSql(sqlCondition: SQLCondition | undefined, propertyList: string[]): [string, string] {
  let conditionSql = '';
  let columnSql = '';
  if (sqlCondition) {
    for (const [_index, condition] of sqlCondition.conditions.entries()) {
      if (condition.category !== 'user' && condition.category !== 'event' ) {
        continue;
      }

      let value = condition.value;
      if (condition.dataType === MetadataValueType.STRING) {
        value = `'${value}'`;
      }
      let prefix = 'event';
      if (condition.category === 'user') {
        prefix= 'user';
      }

      conditionSql = conditionSql.concat(`
      ${ conditionSql !== '' ? (sqlCondition.conditionOperator ?? 'and') : '' } ${prefix}_${condition.property} ${condition.operator} ${value}
      `);

      let valueType = '';
      if (condition.dataType === MetadataValueType.STRING) {
        valueType = 'string_value';
      } else if (condition.dataType === MetadataValueType.INTEGER) {
        valueType = 'int_value';
      } else if (condition.dataType === MetadataValueType.FLOAT) {
        valueType = 'float_value';
      } else if (condition.dataType === MetadataValueType.DOUBLE) {
        valueType = 'double_value';
      }

      if (!propertyList.includes(condition.property)) {
        propertyList.push(condition.property);
        if (condition.category == 'user') {
          columnSql += `(
            select
              up.value.${valueType}
            from
              tmp_data e,
              e.user_properties up
            where
              up.key = '${condition.property}'
              and e.event_id = base.event_id
            limit 1
          ) as ${prefix}_${condition.property},
          `;

        } else if (condition.category == 'event') {
          columnSql += `(
            select
              ep.value.${valueType}
            from
              tmp_data e,
              e.event_params ep
            where
              ep.key = '${condition.property}'
              and e.event_id = base.event_id
            limit 1
          ) as ${prefix}_${condition.property},
          `;
        }
      }
    }
  }
  return [conditionSql, columnSql];
}<|MERGE_RESOLUTION|>--- conflicted
+++ resolved
@@ -58,13 +58,8 @@
   readonly joinColumn?: string;
   readonly conversionIntervalType?: ExploreConversionIntervalType;
   readonly conversionIntervalInSeconds?: number;
-<<<<<<< HEAD
   readonly globalEventCondition?: SQLCondition;
-  readonly eventAndConditions: EventAndCondition[];
-=======
-  readonly firstEventExtraCondition?: EventAndCondition;
   readonly eventAndConditions?: EventAndCondition[];
->>>>>>> a0818b6a
   readonly timeScopeType: ExploreTimeScopeType;
   readonly timeStart?: Date;
   readonly timeEnd?: Date;
@@ -210,8 +205,8 @@
   for (const [index, event] of eventNames.entries()) {
     eventNameAndSQLConditions.push({
       eventName: event,
-      normalConditionSql: getNormalConditionSql(sqlParameters.eventAndConditions[index].sqlCondition),
-      nestSqlPair: getNestPropertyConditionSql(sqlParameters.eventAndConditions[index].sqlCondition, propertyList),
+      normalConditionSql: getNormalConditionSql(sqlParameters.eventAndConditions![index].sqlCondition),
+      nestSqlPair: getNestPropertyConditionSql(sqlParameters.eventAndConditions![index].sqlCondition, propertyList),
     });
   }
 
@@ -245,22 +240,13 @@
   let sql = `
     with tmp_data as (
       select 
-<<<<<<< HEAD
       ${baseColumns},
+      TO_CHAR(TIMESTAMP 'epoch' + cast(event_timestamp/1000 as bigint) * INTERVAL '1 second', 'YYYY-MM') as month,
       TO_CHAR(date_trunc('week', TIMESTAMP 'epoch' + cast(event_timestamp/1000 as bigint) * INTERVAL '1 second'), 'YYYY-MM-DD') || ' - ' || TO_CHAR(date_trunc('week', (TIMESTAMP 'epoch' + cast(event_timestamp/1000 as bigint) * INTERVAL '1 second') + INTERVAL '6 days'), 'YYYY-MM-DD') as week,
       TO_CHAR(TIMESTAMP 'epoch' + cast(event_timestamp/1000 as bigint) * INTERVAL '1 second', 'YYYY-MM-DD') as day,
       TO_CHAR(TIMESTAMP 'epoch' + cast(event_timestamp/1000 as bigint) * INTERVAL '1 second', 'YYYY-MM-DD HH24') || '00:00' as hour,
       user_properties,
       event_params
-=======
-        TO_CHAR(TIMESTAMP 'epoch' + cast(event_timestamp/1000 as bigint) * INTERVAL '1 second', 'YYYY-MM') as month
-      , TO_CHAR(date_trunc('week', TIMESTAMP 'epoch' + cast(event_timestamp/1000 as bigint) * INTERVAL '1 second'), 'YYYY-MM-DD') || ' - ' || TO_CHAR(date_trunc('week', (TIMESTAMP 'epoch' + cast(event_timestamp/1000 as bigint) * INTERVAL '1 second') + INTERVAL '6 days'), 'YYYY-MM-DD') as week
-      , TO_CHAR(TIMESTAMP 'epoch' + cast(event_timestamp/1000 as bigint) * INTERVAL '1 second', 'YYYY-MM-DD') as day
-      , TO_CHAR(TIMESTAMP 'epoch' + cast(event_timestamp/1000 as bigint) * INTERVAL '1 second', 'YYYY-MM-DD HH24') || '00:00' as hour
-      , event_params
-      , user_properties
-      ${baseColumns}
->>>>>>> a0818b6a
       from ${sqlParameters.schemaName}.ods_events ods 
       where ${eventDateSQL}
       and event_name in (${ '\'' + eventNames.join('\',\'') + '\''})
@@ -329,40 +315,7 @@
 function _buildBaseSql(eventNames: string[], sqlParameters: SQLParameters) : string {
 
   let sql = _buildBaseTableSql(eventNames, sqlParameters);
-
   for (const [index, event] of eventNames.entries()) {
-
-<<<<<<< HEAD
-=======
-    const eventCondition = sqlParameters.eventAndConditions![index];
-    let eventConditionSql = '';
-    if (eventCondition.conditions !== undefined) {
-      for (const condition of eventCondition.conditions) {
-        if (condition.category === 'user' || condition.category === 'event') {
-          continue;
-        }
-        let value = condition.value;
-        if (condition.dataType === MetadataValueType.STRING) {
-          value = `'${value}'`;
-        }
-
-        let category: string = `${condition.category}_`;
-        if (condition.category === 'other') {
-          category = '';
-        }
-        eventConditionSql = eventConditionSql.concat(`
-          ${eventCondition.conditionOperator ?? 'and'} ${category}${condition.property} ${condition.operator} ${value}
-        `);
-      }
-    }
-    if (eventConditionSql !== '') {
-      eventConditionSql = `
-      and ( 1=1 ${eventConditionSql} )
-      `;
-    }
-
-    let firstEventConditionSQL = '';
->>>>>>> a0818b6a
     let firstTableColumns = `
        month
       ,week
@@ -454,8 +407,8 @@
 
     const eventCondition = sqlParameters.eventAndConditions![index];
     let eventConditionSql = '';
-    if (eventCondition.conditions !== undefined) {
-      for (const condition of eventCondition.conditions) {
+    if (eventCondition.sqlCondition !== undefined) {
+      for (const condition of eventCondition.sqlCondition.conditions) {
         if (condition.category === 'user' || condition.category === 'event') {
           continue;
         }
@@ -469,7 +422,7 @@
           category = '';
         }
         eventConditionSql = eventConditionSql.concat(`
-          ${eventCondition.conditionOperator ?? 'and'} ${category}${condition.property} ${condition.operator} ${value}
+          ${eventCondition.sqlCondition.conditionOperator ?? 'and'} ${category}${condition.property} ${condition.operator} ${value}
         `);
       }
     }
@@ -1266,7 +1219,7 @@
 function getNormalConditionSql(sqlCondition: SQLCondition | undefined) {
   let sql = '';
   if (sqlCondition) {
-    for (const [index, condition] of sqlCondition.conditions.entries()) {
+    for (const [_index, condition] of sqlCondition.conditions.entries()) {
       if ((condition.category === 'user' || condition.category === 'event')) {
         continue;
       }
@@ -1281,10 +1234,12 @@
         category = '';
       }
       sql = sql.concat(`
-        ${index === 0 ? '' : sqlCondition.conditionOperator ?? 'and'} ${category}${condition.property} ${condition.operator} ${value}
+        ${sql === '' ? '' : sqlCondition.conditionOperator ?? 'and'} ${category}${condition.property} ${condition.operator} ${value}
       `);
     }
   }
+
+  console.log(`normal sql: ${sql}`);
   return sql;
 }
 
