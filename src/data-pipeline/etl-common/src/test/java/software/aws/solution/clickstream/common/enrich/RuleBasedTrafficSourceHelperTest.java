/**
 *  Copyright Amazon.com, Inc. or its affiliates. All Rights Reserved.
 *
 *  Licensed under the Apache License, Version 2.0 (the "License"). You may not use this file except in compliance
 *  with the License. A copy of the License is located at
 *
 *      http://www.apache.org/licenses/LICENSE-2.0
 *
 *  or in the 'license' file accompanying this file. This file is distributed on an 'AS IS' BASIS, WITHOUT WARRANTIES
 *  OR CONDITIONS OF ANY KIND, express or implied. See the License for the specific language governing permissions
 *  and limitations under the License.
 */

package software.aws.solution.clickstream.common.enrich;

import lombok.extern.slf4j.Slf4j;
import org.apache.logging.log4j.Level;
import org.apache.logging.log4j.core.config.Configurator;
import org.junit.jupiter.api.Assertions;
import org.junit.jupiter.api.BeforeEach;
import org.junit.jupiter.api.Test;
import software.aws.solution.clickstream.BaseTest;
import software.aws.solution.clickstream.common.RuleConfig;
import software.aws.solution.clickstream.common.Util;
import software.aws.solution.clickstream.common.enrich.ts.CategoryTrafficSource;

import java.io.IOException;

import static software.aws.solution.clickstream.common.Util.encodeUriQueryString;


@Slf4j
public class RuleBasedTrafficSourceHelperTest extends BaseTest {

    @BeforeEach
    public void init() {
        Configurator.setRootLevel(Level.WARN);
        Configurator.setLevel("software.aws.solution.clickstream", Level.DEBUG);
    }

    @Test
    void testParse() throws IOException {
        //./gradlew clean test --info --tests software.aws.solution.clickstream.common.enrich.RuleBasedTrafficSourceHelperTest.testParse
        RuleBasedTrafficSourceHelper parser = RuleBasedTrafficSourceHelper.getInstance("testApp", null);
        CategoryTrafficSource trafficSource = parser.parse("https://www.example.com?utm_source=source&utm_medium=medium&utm_campaign=campaign&utm_content=content&utm_term=term&utm_id=campaignId&utm_source_platform=clidPlatform&xclid=xcidxxxx",
                null, null, null);

        String expectedValue = "{\n" +
                "  \"source\" : \"source\",\n" +
                "  \"medium\" : \"medium\",\n" +
                "  \"campaign\" : \"campaign\",\n" +
                "  \"content\" : \"content\",\n" +
                "  \"term\" : \"term\",\n" +
                "  \"campaignId\" : \"campaignId\",\n" +
                "  \"clidPlatform\" : \"clidPlatform\",\n" +
                "  \"clid\" : \"{\\\"type\\\":\\\"xclid\\\",\\\"value\\\":\\\"xcidxxxx\\\"}\",\n" +
                "  \"channelGroup\" : \"Unassigned\",\n" +
                "  \"category\" : \"Unassigned\"\n" +
                "}";
        String value = prettyJson(Util.objectToJsonString(trafficSource));

        Assertions.assertEquals(prettyJson(expectedValue), value);

    }

    @Test
    void testParse2() throws IOException {
        //./gradlew clean test --info --tests software.aws.solution.clickstream.common.enrich.RuleBasedTrafficSourceHelperTest.testParse2
        RuleBasedTrafficSourceHelper parser = RuleBasedTrafficSourceHelper.getInstance("testApp", null);
        CategoryTrafficSource trafficSource = parser.parse("https://www.example.com/search?q=abc&q=food" +
                        "&utm_campaign=shopping&utm_content=content&utm_id=shopping_id&utm_source_platform=clidPlatform&gclid=gcidxxxx",
                null, null, null);

        String expectedValue = "{\n" +
                "  \"source\" : \"Google\",\n" +
                "  \"medium\" : \"CPC\",\n" +
                "  \"campaign\" : \"shopping\",\n" +
                "  \"content\" : \"content\",\n" +
                "  \"term\" : null,\n" +
                "  \"campaignId\" : \"shopping_id\",\n" +
                "  \"clidPlatform\" : \"clidPlatform\",\n" +
                "  \"clid\" : \"{\\\"type\\\":\\\"gclid\\\",\\\"value\\\":\\\"gcidxxxx\\\"}\",\n" +
                "  \"channelGroup\" : \"Organic Shopping\",\n" +
                "  \"category\" : \"Search\"\n" +
                "}";
        String value = prettyJson(Util.objectToJsonString(trafficSource));

        Assertions.assertEquals(prettyJson(expectedValue), value);

    }

    @Test
    void testParseWithoutProtocol() throws IOException {
        //./gradlew clean test --info --tests software.aws.solution.clickstream.common.enrich.RuleBasedTrafficSourceHelperTest.testParseWithoutProtocol
        RuleBasedTrafficSourceHelper parser = RuleBasedTrafficSourceHelper.getInstance("testApp", null);
        CategoryTrafficSource trafficSource = parser.parse("example.com?utm_source=source&utm_medium=medium&utm_campaign=campaign&utm_content=content&utm_term=term&utm_id=campaignId&utm_source_platform=clidPlatform&xclid=xcidxxxx",
                null, null, null);

        String expectedValue = "{\n" +
                "  \"source\" : \"source\",\n" +
                "  \"medium\" : \"medium\",\n" +
                "  \"campaign\" : \"campaign\",\n" +
                "  \"content\" : \"content\",\n" +
                "  \"term\" : \"term\",\n" +
                "  \"campaignId\" : \"campaignId\",\n" +
                "  \"clidPlatform\" : \"clidPlatform\",\n" +
                "  \"clid\" : \"{\\\"type\\\":\\\"xclid\\\",\\\"value\\\":\\\"xcidxxxx\\\"}\",\n" +
                "  \"channelGroup\" : \"Unassigned\",\n" +
                "  \"category\" : \"Unassigned\"\n" +
                "}";
        String value = prettyJson(Util.objectToJsonString(trafficSource));

        Assertions.assertEquals(prettyJson(expectedValue), value);

    }

    @Test
    void testParseAllNullParams() throws IOException {
        //./gradlew clean test --info --tests software.aws.solution.clickstream.common.enrich.RuleBasedTrafficSourceHelperTest.testParseAllNullParams
        RuleBasedTrafficSourceHelper parser = RuleBasedTrafficSourceHelper.getInstance("testApp", null);
        String url = null;
        CategoryTrafficSource trafficSource = parser.parse(url, null, null, null);

        String expectedValue = "{\n" +
                "  \"source\" : \"Direct\",\n" +
                "  \"medium\" : \"None\",\n" +
                "  \"campaign\" : \"Direct\",\n" +
                "  \"content\" : null,\n" +
                "  \"term\" : null,\n" +
                "  \"campaignId\" : null,\n" +
                "  \"clidPlatform\" : null,\n" +
                "  \"clid\" : null,\n" +
                "  \"channelGroup\" : \"Direct\",\n" +
                "  \"category\" : \"Direct\"\n" +
                "}";
        String value = prettyJson(Util.objectToJsonString(trafficSource));

        Assertions.assertEquals(prettyJson(expectedValue), value);

    }

    @Test
    void testParseAllEmptyParams() throws IOException {
        //./gradlew clean test --info --tests software.aws.solution.clickstream.common.enrich.RuleBasedTrafficSourceHelperTest.testParseAllEmptyParams
        RuleBasedTrafficSourceHelper parser = RuleBasedTrafficSourceHelper.getInstance("testApp", null);
        CategoryTrafficSource trafficSource = parser.parse("", "", "", "");
        String expectedValue = "{\n" +
                "  \"source\" : \"Direct\",\n" +
                "  \"medium\" : \"None\",\n" +
                "  \"campaign\" : \"Direct\",\n" +
                "  \"content\" : null,\n" +
                "  \"term\" : null,\n" +
                "  \"campaignId\" : null,\n" +
                "  \"clidPlatform\" : null,\n" +
                "  \"clid\" : null,\n" +
                "  \"channelGroup\" : \"Direct\",\n" +
                "  \"category\" : \"Direct\"\n" +
                "}";
        String value = prettyJson(Util.objectToJsonString(trafficSource));
        Assertions.assertEquals(prettyJson(expectedValue), value);
    }

    @Test
    void testParseWithReferrer() throws IOException {
        //./gradlew clean test --info --tests software.aws.solution.clickstream.common.enrich.RuleBasedTrafficSourceHelperTest.testParseWithReferrer
        RuleBasedTrafficSourceHelper parser = RuleBasedTrafficSourceHelper.getInstance("testApp", null);
        CategoryTrafficSource trafficSource = parser.parse("https://www.example.com/query_path",
                "https://google.com/search?q=flowers&hl=en&biw=1366&bih=667&source=lnms&tbm=isch&sa=X&ei=0f8yU5r6E8mSyAGFhoGwDw&ved=0CAcQ_AUoAg", null, null);
        String expectedValue = "{\n" +
                "  \"source\" : \"Google\",\n" +
                "  \"medium\" : \"Organic\",\n" +
                "  \"campaign\" : null,\n" +
                "  \"content\" : null,\n" +
                "  \"term\" : null,\n" +
                "  \"campaignId\" : null,\n" +
                "  \"clidPlatform\" : null,\n" +
                "  \"clid\" : null,\n" +
                "  \"channelGroup\" : \"Organic Search\",\n" +
                "  \"category\" : \"Search\"\n" +
                "}";
        String value = prettyJson(Util.objectToJsonString(trafficSource));
        Assertions.assertEquals(prettyJson(expectedValue), value);
    }

    @Test
    void testParseWithReferrer2() throws IOException {
        //./gradlew clean test --info --tests software.aws.solution.clickstream.common.enrich.RuleBasedTrafficSourceHelperTest.testParseWithReferrer2
        RuleBasedTrafficSourceHelper parser = RuleBasedTrafficSourceHelper.getInstance("testApp", null);
        CategoryTrafficSource trafficSource = parser.parse("https://www.example.com/query_path/abc?q=flowers&q=food&hl=en&biw=1366&bih=667&source=lnms&tbm=isch&sa=X&ei=0f8yU5r6E8mSyAGFhoGwDw&ved=0CAcQ_AUoAg",
                null, "https://video.google.com/search?q=flowers&q=football&hl=en&biw=1366&bih=667&source=lnms&tbm=isch&sa=X&ei=0f8yU5r6E8mSyAGFhoGwDw&ved=0CAcQ_AUoAg", null);
        String expectedValue = "{\n" +
                "  \"source\" : \"Google Video\",\n" +
                "  \"medium\" : \"Organic\",\n" +
                "  \"campaign\" : null,\n" +
                "  \"content\" : null,\n" +
                "  \"term\" : \"flowers,football\",\n" +
                "  \"campaignId\" : null,\n" +
                "  \"clidPlatform\" : null,\n" +
                "  \"clid\" : null,\n" +
                "  \"channelGroup\" : \"Organic Search\",\n" +
                "  \"category\" : \"Search\"\n" +
                "}";
        String value = prettyJson(Util.objectToJsonString(trafficSource));
        Assertions.assertEquals(prettyJson(expectedValue), value);
    }


    @Test
    void testParseWithReferrer3() throws IOException {
        //./gradlew clean test --info --tests software.aws.solution.clickstream.common.enrich.RuleBasedTrafficSourceHelperTest.testParseWithReferrer3
        RuleBasedTrafficSourceHelper parser = RuleBasedTrafficSourceHelper.getInstance("testApp", null);

        String referrerUrl = "https://video.google.com/search?q=flowers&q=football&hl=en&biw=1366&bih=667&source=lnms&tbm=isch&sa=X&ei=0f8yU5r6E8mSyAGFhoGwDw&ved=0CAcQ_AUoAg";
        String referrerUrl2 = "https://video.google.com/search?q=flowers2&q=football2&hl=en&biw=1366&bih=667&source=lnms&tbm=isch&sa=X&ei=0f8yU5r6E8mSyAGFhoGwDw&ved=0CAcQ_AUoAg";

        CategoryTrafficSource trafficSource = parser.parse("https://www.example.com/query_path/abc?q=flowers&q=food&hl=en&biw=1366&bih=667&source=lnms&tbm=isch&sa=X&ei=0f8yU5r6E8mSyAGFhoGwDw&ved=0CAcQ_AUoAg",
                referrerUrl, referrerUrl2, "video.google.com");

        String expectedValue = "{\n" +
                "  \"source\" : \"Google Video\",\n" +
                "  \"medium\" : \"Organic\",\n" +
                "  \"campaign\" : null,\n" +
                "  \"content\" : null,\n" +
                "  \"term\" : \"flowers2,football2\",\n" +
                "  \"campaignId\" : null,\n" +
                "  \"clidPlatform\" : null,\n" +
                "  \"clid\" : null,\n" +
                "  \"channelGroup\" : \"Organic Search\",\n" +
                "  \"category\" : \"Search\"\n" +
                "}";
        String value = prettyJson(Util.objectToJsonString(trafficSource));
        Assertions.assertEquals(prettyJson(expectedValue), value);

        trafficSource = parser.parse("https://www.example.com/query_path",
                referrerUrl, referrerUrl2, null);

        value = prettyJson(Util.objectToJsonString(trafficSource));
        Assertions.assertEquals(prettyJson(expectedValue), value);
    }


    @Test
    void testParseWithRuleConfig1() throws IOException {
        //./gradlew clean test --info --tests software.aws.solution.clickstream.common.enrich.RuleBasedTrafficSourceHelperTest.testParseWithRuleConfig1

        RuleBasedTrafficSourceHelper parser = RuleBasedTrafficSourceHelper.getInstance("testApp", getRuleConfigV0());
        CategoryTrafficSource trafficSource = parser.parse("https://www.example.com/query_path",
                "https://search.imesh.com/search?q=flowers&si=foo&hl=en&biw=1366&bih=667&source=lnms&tbm=isch&sa=X&ei=0f8yU5r6E8mSyAGFhoGwDw&ved=0CAcQ_AUoAg", null, null);
        String expectedValue = "{\n" +
                "  \"source\" : \"iMesh\",\n" +
                "  \"medium\" : \"Organic\",\n" +
                "  \"campaign\" : null,\n" +
                "  \"content\" : null,\n" +
                "  \"term\" : \"flowers,foo\",\n" +
                "  \"campaignId\" : null,\n" +
                "  \"clidPlatform\" : null,\n" +
                "  \"clid\" : null,\n" +
                "  \"channelGroup\" : \"Organic Search\",\n" +
                "  \"category\" : \"Search\"\n" +
                "}";
        String value = prettyJson(Util.objectToJsonString(trafficSource));
        Assertions.assertEquals(prettyJson(expectedValue), value);
    }

    @Test
    void testParseWithRuleConfig2() throws IOException {
        //./gradlew clean test --info --tests software.aws.solution.clickstream.common.enrich.RuleBasedTrafficSourceHelperTest.testParseWithRuleConfig2

        RuleBasedTrafficSourceHelper parser = RuleBasedTrafficSourceHelper.getInstance("testApp", getRuleConfigV0());
        CategoryTrafficSource trafficSource = parser.parse("https://www.example.com/query_path?utm_term=abc,123",
                "https://search.imesh.com/search?q=flowers&si=foo&hl=en&biw=1366&bih=667&source=lnms&tbm=isch&sa=X&ei=0f8yU5r6E8mSyAGFhoGwDw&ved=0CAcQ_AUoAg", null, null);
        String expectedValue = "{\n" +
                "  \"source\" : \"iMesh\",\n" +
                "  \"medium\" : \"Organic\",\n" +
                "  \"campaign\" : null,\n" +
                "  \"content\" : null,\n" +
                "  \"term\" : \"flowers,foo\",\n" +
                "  \"campaignId\" : null,\n" +
                "  \"clidPlatform\" : null,\n" +
                "  \"clid\" : null,\n" +
                "  \"channelGroup\" : \"Organic Search\",\n" +
                "  \"category\" : \"Search\"\n" +
                "}";
        String value = prettyJson(Util.objectToJsonString(trafficSource));
        Assertions.assertEquals(prettyJson(expectedValue), value);
    }

    @Test
    void testGetMediumByReferrer1() throws IOException {
        //./gradlew clean test --info --tests software.aws.solution.clickstream.common.enrich.RuleBasedTrafficSourceHelperTest.testGetMediumByReferrer2

        RuleBasedTrafficSourceHelper parser = RuleBasedTrafficSourceHelper.getInstance("testApp", getRuleConfigV0());
        String pageReferrer = "https://example.com";
        String latestReferrer = "https://www.abc.com/search?q=flowers&hl=en&biw=1366&bih=667&source=lnms&tbm=isch&sa=X&ei=0f8yU5r6E8mSyAGFhoGwDw&ved=0CAcQ_AUoAg";
        boolean internalReferrer = false;

        String medium = parser.getMediumByReferrer(pageReferrer, latestReferrer, internalReferrer);
        Assertions.assertEquals(RuleBasedTrafficSourceHelper.REFERRAL, medium);

    }

    @Test
    void testGetMediumByReferrer2() throws IOException {
        //./gradlew clean test --info --tests software.aws.solution.clickstream.common.enrich.RuleBasedTrafficSourceHelperTest.testGetMediumByReferrer3

        RuleBasedTrafficSourceHelper parser = RuleBasedTrafficSourceHelper.getInstance("testApp", getRuleConfigV0());
        String pageReferrer = "https://example.com";
        String latestReferrer = null;
        boolean internalReferrer = false;

        String medium = parser.getMediumByReferrer(pageReferrer, latestReferrer, internalReferrer);
        Assertions.assertEquals(RuleBasedTrafficSourceHelper.REFERRAL, medium);

    }

    @Test
    void testGetMediumByReferrerInternal() throws IOException {
        // ./gradlew clean test --info --tests software.aws.solution.clickstream.common.enrich.RuleBasedTrafficSourceHelperTest.testGetMediumByReferrerInternal

        RuleBasedTrafficSourceHelper parser = RuleBasedTrafficSourceHelper.getInstance("testApp", getRuleConfigV0());
        String pageReferrer = "https://example.com";
        String latestReferrer = null;
        boolean internalReferrer = true;

        String medium = parser.getMediumByReferrer(pageReferrer, latestReferrer, internalReferrer);
        Assertions.assertEquals(RuleBasedTrafficSourceHelper.NONE, medium);

    }

    @Test
    void testGetMediumByReferrerNull() throws IOException {
        //./gradlew clean test --info --tests software.aws.solution.clickstream.common.enrich.RuleBasedTrafficSourceHelperTest.testGetMediumByReferrer5

        RuleBasedTrafficSourceHelper parser = RuleBasedTrafficSourceHelper.getInstance("testApp", getRuleConfigV0());
        String pageReferrer = null;
        String latestReferrer = null;
        boolean internalReferrer = false;

        String medium = parser.getMediumByReferrer(pageReferrer, latestReferrer, internalReferrer);
        Assertions.assertEquals(RuleBasedTrafficSourceHelper.NONE, medium);

    }

    @Test
    void testParseDirectInternal() throws IOException {
        // ./gradlew clean test --info --tests software.aws.solution.clickstream.common.enrich.RuleBasedTrafficSourceHelperTest.testParseDirectInternal

        RuleBasedTrafficSourceHelper parser = RuleBasedTrafficSourceHelper.getInstance("testApp", getRuleConfigV0());
        String pageUrl = "https://example.com/posts/2022/build-serverless-app-on-aws/protect-website-with-cognito/";
        String pageReferrer = "https://example.com/posts/2022/build-serverless-app-on-aws/federated-oidc-login-with-cognito-and-amplify/";
        String latestReferrer = "https://example.com/posts/2022/build-serverless-app-on-aws/federated-oidc-login-with-cognito-and-amplify/";
        String latestReferrerHost = "example.com";

        CategoryTrafficSource cts = parser.parse(pageUrl, pageReferrer, latestReferrer, latestReferrerHost);

        String expectedValue = "{\n" +
                "      \"source\" : \"Direct\",\n" +
                "      \"medium\" : \"None\",\n" +
                "      \"campaign\" : \"Direct\",\n" +
                "      \"content\" : null,\n" +
                "      \"term\" : null,\n" +
                "      \"campaignId\" : null,\n" +
                "      \"clidPlatform\" : null,\n" +
                "      \"clid\" : null,\n" +
                "      \"channelGroup\" : \"Internal\",\n" +
                "      \"category\" : \"Direct\"\n" +
                "    }";
        String value = prettyJson(Util.objectToJsonString(cts));
        Assertions.assertEquals(prettyJson(expectedValue), value);
    }


    @Test
    void testParseGoogleSearch() throws IOException {
        // ./gradlew clean test --info --tests software.aws.solution.clickstream.common.enrich.RuleBasedTrafficSourceHelperTest.testParseGoogleSearch

        RuleBasedTrafficSourceHelper parser = RuleBasedTrafficSourceHelper.getInstance("testApp", getRuleConfigV0());
        String pageUrl = "https://example.com/posts/2022/build-serverless-app-on-aws/protect-website-with-cognito/";
        String pageReferrer = null;
        String latestReferrer = "https://i.search.google.se";
        String latestReferrerHost = "i.search.google.se";

        CategoryTrafficSource cts = parser.parse(pageUrl, pageReferrer, latestReferrer, latestReferrerHost);

        String expectedValue = "{\n" +
                "      \"source\" : \"Google\",\n" +
                "      \"medium\" : \"Organic\",\n" +
                "      \"campaign\" : null,\n" +
                "      \"content\" : null,\n" +
                "      \"term\" : null,\n" +
                "      \"campaignId\" : null,\n" +
                "      \"clidPlatform\" : null,\n" +
                "      \"clid\" : null,\n" +
                "      \"channelGroup\" : \"Organic Search\",\n" +
                "      \"category\" : \"Search\"\n" +
                "    }";
        String value = prettyJson(Util.objectToJsonString(cts));
        Assertions.assertEquals(prettyJson(expectedValue), value);
    }

    @Test
    void testParseDirect() throws IOException {
        // ./gradlew clean test --info --tests software.aws.solution.clickstream.common.enrich.RuleBasedTrafficSourceHelperTest.testParseDirect

        RuleBasedTrafficSourceHelper parser = RuleBasedTrafficSourceHelper.getInstance("testApp", getRuleConfigV0());
        String pageUrl = "https://example.com/posts/2024/redshift-serverless-cost-deep-dive/";
        String pageReferrer = null;
        String latestReferrer = "https://example.com/";
        String latestReferrerHost = "example.com";

        CategoryTrafficSource cts = parser.parse(pageUrl, pageReferrer, latestReferrer, latestReferrerHost);

        String expectedValue = "{\n" +
                "      \"source\" : \"Direct\",\n" +
                "      \"medium\" : \"None\",\n" +
                "      \"campaign\" : \"Direct\",\n" +
                "      \"content\" : null,\n" +
                "      \"term\" : null,\n" +
                "      \"campaignId\" : null,\n" +
                "      \"clidPlatform\" : null,\n" +
                "      \"clid\" : null,\n" +
                "      \"channelGroup\" : \"Internal\",\n" +
                "      \"category\" : \"Direct\"\n" +
                "    }";
        String value = prettyJson(Util.objectToJsonString(cts));
        Assertions.assertEquals(prettyJson(expectedValue), value);
    }


    @Test
    void testGetMediumByReferrer8() throws IOException {
        //./gradlew clean test --info --tests software.aws.solution.clickstream.common.enrich.RuleBasedTrafficSourceHelperTest.testGetMediumByReferrer8

        RuleBasedTrafficSourceHelper parser = RuleBasedTrafficSourceHelper.getInstance("testApp", getRuleConfigV0());
        String pageReferrer = "https://example.com";
        String latestReferrer = "https://www.example.com/search?q=flowers&hl=en&biw=1366&bih=667&source=lnms&tbm=isch&sa=X&ei=0f8yU5r6E8mSyAGFhoGwDw&ved=0CAcQ_AUoAg";
        boolean internalReferrer = true;

        String medium = parser.getMediumByReferrer(pageReferrer, latestReferrer, internalReferrer);
        Assertions.assertEquals(RuleBasedTrafficSourceHelper.NONE, medium);

    }


    @Test
    void testParseGoogleOrganic() throws IOException {
        // ./gradlew clean test --info --tests software.aws.solution.clickstream.common.enrich.RuleBasedTrafficSourceHelperTest.testParseGoogleOrganic

        RuleBasedTrafficSourceHelper parser = RuleBasedTrafficSourceHelper.getInstance("testApp", getRuleConfigV0());
        String pageUrl = "https://example.com/posts/2024/redshift-serverless-cost-deep-dive/";
        String pageReferrer = "https://example.com";
        String latestReferrer = "https://www.google.com/";
        String latestReferrerHost = "google.com";

        CategoryTrafficSource cts = parser.parse(pageUrl, pageReferrer, latestReferrer, latestReferrerHost);

        String expectedValue = "{\n" +
                "      \"source\" : \"Google\",\n" +
                "      \"medium\" : \"Organic\",\n" +
                "      \"campaign\" : null,\n" +
                "      \"content\" : null,\n" +
                "      \"term\" : null,\n" +
                "      \"campaignId\" : null,\n" +
                "      \"clidPlatform\" : null,\n" +
                "      \"clid\" : null,\n" +
                "      \"channelGroup\" : \"Organic Search\",\n" +
                "      \"category\" : \"Search\"\n" +
                "    }";
        String value = prettyJson(Util.objectToJsonString(cts));
        Assertions.assertEquals(prettyJson(expectedValue), value);
    }

    @Test
<<<<<<< HEAD
    void testParseCNChars() throws IOException {
        // ./gradlew clean test --info --tests software.aws.solution.clickstream.common.enrich.RuleBasedTrafficSourceHelperTest.testParseCNChars
=======
    void testGetMediumByReferrer13() throws IOException {
        // ./gradlew clean test --info --tests software.aws.solution.clickstream.common.enrich.RuleBasedTrafficSourceHelperTest.testGetMediumByReferrer14
>>>>>>> 99450dd1

        RuleBasedTrafficSourceHelper parser = RuleBasedTrafficSourceHelper.getInstance("testApp", getRuleConfigV0());
        String pageUrl = "https://www.example.com/travel/航空-786138/?utm_source=feedYahoo{{1|||{[}]]][[<,,,,>M<$#@~^\\;`#~;/:+, }AA_【中文测试 | 中文 测试 @test&utm_medium=referral&utm_campaign=nmgYahoo";
        String pageReferrer = "https://hk.news.yahoo.com/借錢-{[}]]][[-test-070840890.html";

        CategoryTrafficSource cts = parser.parse(pageUrl, pageReferrer, null, null);

        String expectedValue = "{\n" +
                "  \"source\" : \"feedYahoo{{1|||{[}]]][[<,,,,>M<$#@~^\\\\;`#~;/: , }AA_【中文测试 | 中文 测试 @test\",\n" +
                "  \"medium\" : \"referral\",\n" +
                "  \"campaign\" : \"nmgYahoo\",\n" +
                "  \"content\" : null,\n" +
                "  \"term\" : null,\n" +
                "  \"campaignId\" : null,\n" +
                "  \"clidPlatform\" : null,\n" +
                "  \"clid\" : null,\n" +
                "  \"channelGroup\" : \"Referral\",\n" +
                "  \"category\" : \"Unassigned\"\n" +
                "}";
        String value = prettyJson(Util.objectToJsonString(cts));
        Assertions.assertEquals(prettyJson(expectedValue), value);
    }

    @Test
<<<<<<< HEAD
    void testParseFacebookOrganic() throws IOException {
        // ./gradlew clean test --info --tests software.aws.solution.clickstream.common.enrich.RuleBasedTrafficSourceHelperTest.testParseFacebookOrganic
=======
    void testGetMediumByReferrer14() throws IOException {
        // ./gradlew clean test --info --tests software.aws.solution.clickstream.common.enrich.RuleBasedTrafficSourceHelperTest.testGetMediumByReferrer15
>>>>>>> 99450dd1

        RuleBasedTrafficSourceHelper parser = RuleBasedTrafficSourceHelper.getInstance("testApp", getRuleConfigV0());
        String pageUrl = "https://www.example.com/entertainment/中文--plt6/14?method=lazyload";
        String pageReferrer = "http://m.facebook.com/";

        CategoryTrafficSource cts = parser.parse(pageUrl, pageReferrer, null, null);

        String expectedValue = "{\n" +
                "      \"source\" : \"Facebook\",\n" +
<<<<<<< HEAD
                "      \"medium\" : \"Organic\",\n" +
=======
                "      \"medium\" : \"Social\",\n" +
>>>>>>> 99450dd1
                "      \"campaign\" : null,\n" +
                "      \"content\" : null,\n" +
                "      \"term\" : null,\n" +
                "      \"campaignId\" : null,\n" +
                "      \"clidPlatform\" : null,\n" +
                "      \"clid\" : null,\n" +
                "      \"channelGroup\" : \"Organic Social\",\n" +
                "      \"category\" : \"Social\"\n" +
                "    }";
        String value = prettyJson(Util.objectToJsonString(cts));
        Assertions.assertEquals(prettyJson(expectedValue), value);
    }

}<|MERGE_RESOLUTION|>--- conflicted
+++ resolved
@@ -428,8 +428,8 @@
 
 
     @Test
-    void testGetMediumByReferrer8() throws IOException {
-        //./gradlew clean test --info --tests software.aws.solution.clickstream.common.enrich.RuleBasedTrafficSourceHelperTest.testGetMediumByReferrer8
+    void testGetMediumByInternalReferrer() throws IOException {
+        //./gradlew clean test --info --tests software.aws.solution.clickstream.common.enrich.RuleBasedTrafficSourceHelperTest.testGetMediumByInternalReferrer
 
         RuleBasedTrafficSourceHelper parser = RuleBasedTrafficSourceHelper.getInstance("testApp", getRuleConfigV0());
         String pageReferrer = "https://example.com";
@@ -471,13 +471,8 @@
     }
 
     @Test
-<<<<<<< HEAD
     void testParseCNChars() throws IOException {
         // ./gradlew clean test --info --tests software.aws.solution.clickstream.common.enrich.RuleBasedTrafficSourceHelperTest.testParseCNChars
-=======
-    void testGetMediumByReferrer13() throws IOException {
-        // ./gradlew clean test --info --tests software.aws.solution.clickstream.common.enrich.RuleBasedTrafficSourceHelperTest.testGetMediumByReferrer14
->>>>>>> 99450dd1
 
         RuleBasedTrafficSourceHelper parser = RuleBasedTrafficSourceHelper.getInstance("testApp", getRuleConfigV0());
         String pageUrl = "https://www.example.com/travel/航空-786138/?utm_source=feedYahoo{{1|||{[}]]][[<,,,,>M<$#@~^\\;`#~;/:+, }AA_【中文测试 | 中文 测试 @test&utm_medium=referral&utm_campaign=nmgYahoo";
@@ -502,13 +497,8 @@
     }
 
     @Test
-<<<<<<< HEAD
     void testParseFacebookOrganic() throws IOException {
         // ./gradlew clean test --info --tests software.aws.solution.clickstream.common.enrich.RuleBasedTrafficSourceHelperTest.testParseFacebookOrganic
-=======
-    void testGetMediumByReferrer14() throws IOException {
-        // ./gradlew clean test --info --tests software.aws.solution.clickstream.common.enrich.RuleBasedTrafficSourceHelperTest.testGetMediumByReferrer15
->>>>>>> 99450dd1
 
         RuleBasedTrafficSourceHelper parser = RuleBasedTrafficSourceHelper.getInstance("testApp", getRuleConfigV0());
         String pageUrl = "https://www.example.com/entertainment/中文--plt6/14?method=lazyload";
@@ -518,11 +508,7 @@
 
         String expectedValue = "{\n" +
                 "      \"source\" : \"Facebook\",\n" +
-<<<<<<< HEAD
                 "      \"medium\" : \"Organic\",\n" +
-=======
-                "      \"medium\" : \"Social\",\n" +
->>>>>>> 99450dd1
                 "      \"campaign\" : null,\n" +
                 "      \"content\" : null,\n" +
                 "      \"term\" : null,\n" +
